--- conflicted
+++ resolved
@@ -54,12 +54,8 @@
 	"pydata_sphinx_theme",
 	"sphinx-favicon",
 	"sphinx-copybutton",
-<<<<<<< HEAD
-    	"sphinx_autodoc_typehints",
-=======
 	"sphinx_autodoc_typehints",
 	"autodocsumm"
->>>>>>> e0bea2bc
 ]
 format = ["black~=25.1"]
 build = [
