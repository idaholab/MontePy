[project]
name = "montepy"
dynamic = ["version"]
description = "A library for reading, editing, and writing MCNP input files"

# gitlab limits the readme to 4,000 chars.
readme = "README.md"
requires-python = ">=3.9"
maintainers = [
	{name = "Micah Gale", email = "mgale@montepy.org"}
]
authors = [
	{name = "Micah Gale", email = "mgale@montepy.org"},
	{name = "Travis Labossiere-Hickman", email = "Travis.LabossiereHickman@inl.gov"},
	{name = "Brenna Carbno", email="brenna.carbno@inl.gov"}
]
keywords = ["MCNP", "neutronics", "imcnp", "input file", "monte carlo", "radiation transport"]
license = {file="LICENSE"}
classifiers = [
       "Development Status :: 4 - Beta",
       "Intended Audience :: Science/Research",
       "Intended Audience :: Developers",
       "License :: OSI Approved :: MIT License",
       "Natural Language :: English",
       "Operating System :: OS Independent",
       "Topic :: Scientific/Engineering :: Physics",
       "Topic :: Scientific/Engineering",
       "Topic :: Scientific/Engineering :: Human Machine Interfaces",
       "Programming Language :: Python :: 3 :: Only",
       "Programming Language :: Python :: 3.9",
       "Programming Language :: Python :: 3.10",
       "Programming Language :: Python :: 3.11",
       "Programming Language :: Python :: 3.12",
       "Programming Language :: Python :: 3.13"
]
dependencies = [
	"numpy>=1.18",
	"sly>= 0.4, <=0.5"
]

[project.optional-dependencies]
test = [
	"coverage[toml]>=6.3.2", 
	"hypothesis",
	"pytest", 
	"pytest-profiling",
	"montepy[build]",
	"phmutest",
]
# This is needed for a sphinx bug. See #414.
doc = [
	"sphinx>=7.4.0", 
	"sphinxcontrib-apidoc", 
	"pydata_sphinx_theme",
	"sphinx-favicon",
<<<<<<< HEAD
    "sphinx-copybutton",
    "sphinx_autodoc_typehints"
=======
	"sphinx-copybutton"
>>>>>>> b6df078f
]
format = ["black>=23.3.0"]
build = [
	"build",
	"setuptools>=64.0.0",
	"setuptools-scm>=8",
]
develop = [
	"montepy[test,doc,format]",
]
demos = ["jupyter"]
demo-test = ["montepy[demos]", "papermill"]


[project.urls]
Homepage = "https://www.montepy.org/"
Repository = "https://github.com/idaholab/MontePy.git"
Documentation = "https://www.montepy.org/"
"Bug Tracker" = "https://github.com/idaholab/MontePy/issues"
Changelog = "https://www.montepy.org/changelog.html"

[project.scripts]
"change_to_ascii" = "montepy._scripts.change_to_ascii:main"

[build-system]
requires = ["setuptools>=64.0.0", "setuptools_scm>=8"]
build-backend = "setuptools.build_meta"

[tool.setuptools_scm]
version_file = "montepy/_version.py"

[tool.setuptools.packages.find]
include = ["montepy*"]

[tool.coverage.run]
omit = ["tests/*"]

[tool.coverage.report]
precision = 2
show_missing = true
fail_under = 90.0
exclude_also = [
	"\\s+@abstractmethod\\s*",
	"pass",
]

[tool.pytest.ini_options]
minversion = "6.0"
junit_logging = "all"
junit_family="xunit2"
filterwarnings="error"
testpaths = ["tests"]<|MERGE_RESOLUTION|>--- conflicted
+++ resolved
@@ -53,12 +53,8 @@
 	"sphinxcontrib-apidoc", 
 	"pydata_sphinx_theme",
 	"sphinx-favicon",
-<<<<<<< HEAD
-    "sphinx-copybutton",
-    "sphinx_autodoc_typehints"
-=======
-	"sphinx-copybutton"
->>>>>>> b6df078f
+	"sphinx-copybutton",
+    	"sphinx_autodoc_typehints",
 ]
 format = ["black>=23.3.0"]
 build = [
