[project]
name = "montepy"
dynamic = ["version"]
description = "A library for reading, editing, and writing MCNP input files"

# gitlab limits the readme to 4,000 chars.
readme = "README.md"
requires-python = ">=3.9"
maintainers = [
	{name = "Micah Gale", email = "mgale@montepy.org"}
]
authors = [
	{name = "Micah Gale", email = "mgale@montepy.org"},
	{name = "Travis Labossiere-Hickman", email = "Travis.LabossiereHickman@inl.gov"},
	{name = "Brenna Carbno", email="brenna.carbno@inl.gov"}
]
keywords = ["MCNP", "neutronics", "imcnp", "input file", "monte carlo", "radiation transport"]
license = {file="LICENSE"}
classifiers = [
       "Development Status :: 4 - Beta",
       "Intended Audience :: Science/Research",
       "Intended Audience :: Developers",
       "License :: OSI Approved :: MIT License",
       "Natural Language :: English",
       "Operating System :: OS Independent",
       "Topic :: Scientific/Engineering :: Physics",
       "Topic :: Scientific/Engineering",
       "Topic :: Scientific/Engineering :: Human Machine Interfaces",
       "Programming Language :: Python :: 3 :: Only",
       "Programming Language :: Python :: 3.9",
       "Programming Language :: Python :: 3.10",
       "Programming Language :: Python :: 3.11",
       "Programming Language :: Python :: 3.12",
       "Programming Language :: Python :: 3.13"
]
dependencies = [
	"numpy>=1.18",
	"sly>= 0.4, <=0.5"
]

[project.optional-dependencies]
test = [
	"coverage[toml]>=6.3.2", 
	"hypothesis",
	"pytest", 
	"pytest-profiling",
	"montepy[build]",
	"phmutest",
]
# This is needed for a sphinx bug. See #414.
doc = [
	"sphinx>=7.4.0", 
	"sphinxcontrib-apidoc", 
	"pydata_sphinx_theme",
	"sphinx-favicon",
<<<<<<< HEAD
    	"sphinx-copybutton",
    	"sphinx_autodoc_typehints",
	"sphinx-copybutton",
=======
	"sphinx-copybutton",
    	"sphinx_autodoc_typehints",
>>>>>>> b2b009ba
]
format = ["black>=23.3.0"]
build = [
	"build",
	"setuptools>=64.0.0",
	"setuptools-scm>=8",
]
develop = [
	"montepy[test,doc,format]",
]
demos = ["jupyter"]
demo-test = ["montepy[demos]", "papermill"]


[project.urls]
Homepage = "https://www.montepy.org/"
Repository = "https://github.com/idaholab/MontePy.git"
Documentation = "https://www.montepy.org/"
"Bug Tracker" = "https://github.com/idaholab/MontePy/issues"
Changelog = "https://www.montepy.org/changelog.html"

[project.scripts]
"change_to_ascii" = "montepy._scripts.change_to_ascii:main"

[build-system]
requires = ["setuptools>=64.0.0", "setuptools_scm>=8"]
build-backend = "setuptools.build_meta"

[tool.setuptools_scm]
version_file = "montepy/_version.py"

[tool.setuptools.packages.find]
include = ["montepy*"]

[tool.coverage.run]
omit = ["tests/*"]

[tool.coverage.report]
precision = 2
show_missing = true
fail_under = 90.0
exclude_also = [
	"\\s+@abstractmethod\\s*",
	"pass",
]

[tool.pytest.ini_options]
minversion = "6.0"
junit_logging = "all"
junit_family="xunit2"
filterwarnings="error"
testpaths = ["tests"]<|MERGE_RESOLUTION|>--- conflicted
+++ resolved
@@ -53,14 +53,8 @@
 	"sphinxcontrib-apidoc", 
 	"pydata_sphinx_theme",
 	"sphinx-favicon",
-<<<<<<< HEAD
-    	"sphinx-copybutton",
-    	"sphinx_autodoc_typehints",
-	"sphinx-copybutton",
-=======
 	"sphinx-copybutton",
     	"sphinx_autodoc_typehints",
->>>>>>> b2b009ba
 ]
 format = ["black>=23.3.0"]
 build = [
