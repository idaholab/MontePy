--- conflicted
+++ resolved
@@ -15,11 +15,8 @@
 	{name = "Brenna Carbno", email="brenna.carbno@inl.gov"},
 	{name = "Benjaminas Marcinkevicius", email="BenjaminasDev@outlook.com"},
 	{name = "Paul Ferney", email="Paul.Ferney@inl.gov"},
-<<<<<<< HEAD
 	{name = "Vikranth Udandarao", email="vikranth22570@iiitd.ac.in"},
-=======
 	{name = "Digvijay Yeware", email="yewaredigvijay@gmail.com"}
->>>>>>> 92a6fb17
 ]
 keywords = ["MCNP", "neutronics", "imcnp", "input file", "monte carlo", "radiation transport"]
 license = "MIT"
