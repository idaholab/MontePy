[project]
name = "montepy"
dynamic = ["version"]
description = "A library for reading, editing, and writing MCNP input files"

# gitlab limits the readme to 4,000 chars.
readme = "README.md"
requires-python = ">=3.9"
maintainers = [
    {name = "Micah Gale", email = "mgale@montepy.org"}
]
authors = [
<<<<<<< HEAD
    {name = "Micah Gale", email = "mgale@montepy.org"},
    {name = "Travis Labossiere-Hickman", email = "Travis.LabossiereHickman@inl.gov"},
    {name = "Brenna Carbno", email="brenna.carbno@inl.gov"}
=======
	{name = "Micah Gale", email = "mgale@montepy.org"},
	{name = "Travis Labossiere-Hickman", email = "Travis.LabossiereHickman@inl.gov"},
	{name = "Brenna Carbno", email="brenna.carbno@inl.gov"},
	{name = "Benjaminas Marcinkevicius", email="BenjaminasDev@outlook.com"}
>>>>>>> 3c3704ed
]
keywords = ["MCNP", "neutronics", "imcnp", "input file", "monte carlo", "radiation transport"]
license = {file="LICENSE"}
classifiers = [
       "Development Status :: 4 - Beta",
       "Intended Audience :: Science/Research",
       "Intended Audience :: Developers",
       "License :: OSI Approved :: MIT License",
       "Natural Language :: English",
       "Operating System :: OS Independent",
       "Topic :: Scientific/Engineering :: Physics",
       "Topic :: Scientific/Engineering",
       "Topic :: Scientific/Engineering :: Human Machine Interfaces",
       "Programming Language :: Python :: 3 :: Only",
       "Programming Language :: Python :: 3.9",
       "Programming Language :: Python :: 3.10",
       "Programming Language :: Python :: 3.11",
       "Programming Language :: Python :: 3.12",
       "Programming Language :: Python :: 3.13"
]
dependencies = [
    "numpy>=1.18",
    "sly>= 0.4, <=0.5"
]

[project.optional-dependencies]
test = [
    "coverage[toml]>=6.3.2", 
    "hypothesis",
    "pytest", 
    "pytest-profiling",
    "pytest-xdist",
    "pytest-cov",
    "montepy[build]",
    "phmutest",
]
# This is needed for a sphinx bug. See #414.
doc = [
    "sphinx>=7.4.0", 
    "sphinxcontrib-apidoc", 
    "pydata_sphinx_theme",
    "sphinx-favicon",
    "sphinx-copybutton",
    "sphinx_autodoc_typehints",
    "autodocsumm",
]
format = ["black~=25.1"]
build = [
    "build",
    "setuptools>=64.0.0",
    "setuptools-scm>=8",
]
develop = [
    "montepy[test,doc,format]",
]
demos = ["jupyter"]
demo-test = ["montepy[demos]", "papermill"]


[project.urls]
Homepage = "https://www.montepy.org/"
Repository = "https://github.com/idaholab/MontePy.git"
Documentation = "https://www.montepy.org/"
"Bug Tracker" = "https://github.com/idaholab/MontePy/issues"
Changelog = "https://www.montepy.org/en/stable/changelog.html"

[project.scripts]
"change_to_ascii" = "montepy._scripts.change_to_ascii:main"

[build-system]
requires = ["setuptools>=64.0.0", "setuptools_scm>=8"]
build-backend = "setuptools.build_meta"

[tool.setuptools_scm]
version_file = "montepy/_version.py"

[tool.setuptools.packages.find]
include = ["montepy*"]

[tool.coverage.run]
omit = ["tests/*"]

[tool.coverage.report]
precision = 2
show_missing = true
fail_under = 90.0
exclude_also = [
    "\\s+@abstractmethod\\s*",
    "pass",
]

[tool.pytest.ini_options]
minversion = "6.0"
junit_logging = "all"
junit_family="xunit2"
filterwarnings="error"
testpaths = ["tests"]<|MERGE_RESOLUTION|>--- conflicted
+++ resolved
@@ -10,16 +10,10 @@
     {name = "Micah Gale", email = "mgale@montepy.org"}
 ]
 authors = [
-<<<<<<< HEAD
-    {name = "Micah Gale", email = "mgale@montepy.org"},
-    {name = "Travis Labossiere-Hickman", email = "Travis.LabossiereHickman@inl.gov"},
-    {name = "Brenna Carbno", email="brenna.carbno@inl.gov"}
-=======
 	{name = "Micah Gale", email = "mgale@montepy.org"},
 	{name = "Travis Labossiere-Hickman", email = "Travis.LabossiereHickman@inl.gov"},
 	{name = "Brenna Carbno", email="brenna.carbno@inl.gov"},
 	{name = "Benjaminas Marcinkevicius", email="BenjaminasDev@outlook.com"}
->>>>>>> 3c3704ed
 ]
 keywords = ["MCNP", "neutronics", "imcnp", "input file", "monte carlo", "radiation transport"]
 license = {file="LICENSE"}
