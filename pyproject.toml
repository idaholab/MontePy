--- conflicted
+++ resolved
@@ -4,11 +4,7 @@
 description = "A library for reading, editing, and writing MCNP input files"
 
 readme = "README.md"
-<<<<<<< HEAD
-requires-python = ">=3.11"
-=======
 requires-python = ">=3.12"
->>>>>>> f06683ce
 maintainers = [
     {name = "Micah Gale", email = "mgale@montepy.org"}
 ]
@@ -33,20 +29,12 @@
        "Topic :: Scientific/Engineering",
        "Topic :: Scientific/Engineering :: Human Machine Interfaces",
        "Programming Language :: Python :: 3 :: Only",
-<<<<<<< HEAD
-       "Programming Language :: Python :: 3.11",
-=======
->>>>>>> f06683ce
        "Programming Language :: Python :: 3.12",
        "Programming Language :: Python :: 3.13",
        "Programming Language :: Python :: 3.14"
 ]
 dependencies = [
-<<<<<<< HEAD
-	"numpy>=1.26",
-=======
 	"numpy>=2.0",
->>>>>>> f06683ce
 	"sly>= 0.4, <=0.5"
 ]
 
