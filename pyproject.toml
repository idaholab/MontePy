--- conflicted
+++ resolved
@@ -54,12 +54,8 @@
 	"pydata_sphinx_theme",
 	"sphinx-favicon",
 	"sphinx-copybutton",
-<<<<<<< HEAD
     	"sphinx_autodoc_typehints",
-=======
-	"sphinx_autodoc_typehints",
-	"autodocsumm"
->>>>>>> 7b28bbfd
+	"autodocsumm",
 ]
 format = ["black>=23.3.0"]
 build = [
