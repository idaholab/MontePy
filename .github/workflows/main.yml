--- conflicted
+++ resolved
@@ -2,26 +2,16 @@
 
 on: 
   pull_request:
-<<<<<<< HEAD
     branches: ["*dev*", alpha-test*]
   push: 
      branches: ["*dev*", main, alpha-test*]
-=======
-    branches: [develop, alpha-test-dev, alpha-test, minor-rel-dev]
-  push: 
-     branches: [develop, main, alpha-test, minor-rel-dev]
->>>>>>> f06683ce
 
 jobs:
   build:
     runs-on: ubuntu-latest
     strategy:
       matrix:
-<<<<<<< HEAD
-        python-version: ["3.11", "3.12", "3.13", "3.14-dev"]
-=======
         python-version: ["3.12", "3.13", "3.14"]
->>>>>>> f06683ce
 
     steps:
       - uses: actions/checkout@v5
@@ -64,13 +54,8 @@
       actions: write
     strategy:
       matrix:
-<<<<<<< HEAD
-        python-version: ["3.11", "3.12", "3.13", "3.14-dev"]
-        numpy-version: ["1.0", "2.0"]
-=======
         python-version: ["3.12", "3.13", "3.14"]
         numpy-version: ["2.0", "2.3"]
->>>>>>> f06683ce
         sly-version: ["0.5"]
         include:
           - python-version: "3.13"
