--- conflicted
+++ resolved
@@ -62,47 +62,27 @@
       - run: coverage xml
         if:  ${{ success() || failure() }}
       - name: Upload test report
-<<<<<<< HEAD
-        if: ${{ matrix.python-version == '3.9' }}
-        uses: actions/upload-artifact@v4.3.1
-=======
         if: ${{ matrix.python-version == '3.9' && (success() || failure() )}}
         uses: actions/upload-artifact@v4
->>>>>>> 74ae807a
         with:
           name: test
           path: test_report.xml
       - name: Upload coverage report
-<<<<<<< HEAD
-        if: ${{ matrix.python-version == '3.9' }}
-        uses: actions/upload-artifact@v4.3.1
-=======
         if: ${{ matrix.python-version == '3.9' && (success() || failure() )}}
         uses: actions/upload-artifact@v4
->>>>>>> 74ae807a
         with:
           name: coverage
           path: coverage.xml
       - name: Test Reporter
-<<<<<<< HEAD
-        if: ${{ matrix.python-version == '3.9' }}
-        uses: dorny/test-reporter@v1
-=======
         if: ${{ matrix.python-version == '3.9' && (success() || failure() )}}
         uses: dorny/test-reporter@v1.7.0
->>>>>>> 74ae807a
         with:
           name: CI-test-report
           path: test_report.xml
           reporter: java-junit
       - name: Coveralls GitHub Action
-<<<<<<< HEAD
-        if: ${{ matrix.python-version == '3.9' }}
+        if: ${{ matrix.python-version == '3.9' && (success() || failure() )}}
         uses: coverallsapp/github-action@v2
-=======
-        if: ${{ matrix.python-version == '3.9' && (success() || failure() )}}
-        uses: coverallsapp/github-action@v2.2.3
->>>>>>> 74ae807a
         with:
           file: coverage.xml
 
@@ -119,8 +99,7 @@
         uses: actions/setup-python@v5
         with: 
           python-version: 3.8
-<<<<<<< HEAD
-      - run: pip install . montepy[doc]
+      - run: pip install . montepy[doc, build]
       - uses: mathieudutour/github-tag-action@v6.2
         name: Get next version number
         id: version_num
@@ -131,9 +110,6 @@
         run: |
           sed -i "s/#Next Version#/${{steps.version_num.outputs.new_version}}/w changes" doc/source/changelog.rst
           [[ -s changes ]] || exit 1
-=======
-      - run: pip install . montepy[doc,build]
->>>>>>> 74ae807a
       - run: sphinx-build doc/source/ doc/build/ -W --keep-going -E
         name: Build site strictly
       - uses: actions/upload-artifact@v4
