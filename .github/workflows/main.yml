name: CI testing

on: 
  pull_request:
    branches: [develop, alpha-test-dev, alpha-test, minor-rel-dev]
  push: 
     branches: [develop, main, alpha-test, minor-rel-dev]

jobs:
  build:
    runs-on: ubuntu-latest
    strategy:
      matrix:
        python-version: ["3.12", "3.13", "3.14"]

    steps:
      - uses: actions/checkout@v5
        with: 
          fetch-depth: 0
          fetch-tags: true
      - name: set up python  ${{ matrix.python-version }}
        uses: actions/setup-python@v6
        with: 
          python-version: ${{ matrix.python-version }}
      - run: pip install --upgrade pip
      - run: pip install .[build]
      - name: Get Version
        id: get_version
        run: python -m setuptools_scm
      - run: python -m build --sdist --wheel
      - run: pip install .
      - run: pip uninstall -y montepy
      - run: pip install --user dist/*.whl
        # run scripts
      - run: change_to_ascii -h
      - run: pip uninstall -y montepy
      - run: pip install --user dist/*.tar.gz
      - run: pip install --user . montepy[test]
      - run: pip install --user . montepy[doc]
      - run: pip install --user . montepy[format]
      - run: pip install --user . montepy[build]
      - run: pip install --user . montepy[develop]
      - run: pip freeze
      - name: Upload build artifacts
        uses: actions/upload-artifact@v4
        if: ${{ matrix.python-version == '3.13'}}
        with: 
           name: build
           path: dist/*

  test:
    runs-on: ubuntu-latest
    permissions: 
      actions: write
    strategy:
      matrix:
        python-version: ["3.12", "3.13", "3.14"]
        numpy-version: ["2.0", "2.3"]
        sly-version: ["0.5"]
        include:
          - python-version: "3.13"
            numpy-version: "2.3"
            sly-version: "0.4"
    
    steps:
      - uses: actions/checkout@v5
      - name: set up python  ${{ matrix.python-version }}
        uses: actions/setup-python@v6
        with: 
          python-version: ${{ matrix.python-version }}
      - run: pip install numpy~=${{ matrix.numpy-version }}
        name: install specific numpy version
      - run: pip install sly~=${{ matrix.sly-version }}
        name: install specific sly version
      - run: pip install --user . montepy[test,build]
      - run: pip uninstall -y pytest-profiling
        name: Uninstall incompatible library
        if: ${{ matrix.python-version == '3.13' }}
      - run: pip freeze
      - run: coverage run -m pytest --junitxml=test_report.xml
      - run: coverage report
        if:  ${{ success() || failure() }}
      - run: coverage xml
        if:  ${{ success() || failure() }}
      - name: Upload test report
        if: ${{ matrix.python-version == '3.14' && matrix.numpy-version == '2.3' && (success() || failure() )}}
        uses: actions/upload-artifact@v4
        with:
          name: test
          path: test_report.xml
      - name: Upload coverage report
        if: ${{ matrix.python-version == '3.14' && matrix.numpy-version == '2.3' && (success() || failure() )}}
        uses: actions/upload-artifact@v4
        with:
          name: coverage
          path: coverage.xml
      - name: Coveralls GitHub Action
        if: ${{ matrix.python-version == '3.14' && matrix.numpy-version == '2.3' && (success() || failure() )}}
        uses: coverallsapp/github-action@648a8eb78e6d50909eff900e4ec85cab4524a45b
        with:
          file: coverage.xml
          github-token: ${{ secrets.github_token }}
  



  doc-build:
    runs-on: ubuntu-latest
    
    steps:
      - uses: actions/checkout@v5
        with:
          fetch-depth: 0
          fetch-tags: true
      - name: set up python 3.12
        uses: actions/setup-python@v6
        with: 
          python-version: 3.14
      - run: pip install . montepy[doc,build]
      - run: sphinx-build doc/source/ doc/build/html -W --keep-going -E
        name: Build site strictly
      - uses: actions/upload-artifact@v4
        with:
          name: website
          path: doc/build
      - name: Test for missing API documentation  
        run: | 
             cd doc/source
             python _test_for_missing_docs.py  
      - name: Test for broken hyperlinks
        run: |
             cd doc
             make linkcheck
  
  doc-test:
    runs-on: ubuntu-latest
    
    steps:
      - uses: actions/checkout@v5
        with:
          fetch-depth: 0
          fetch-tags: true
<<<<<<< HEAD
      - name: set up python 3.14
        uses: actions/setup-python@v5
=======
      - name: set up python 3.12
        uses: actions/setup-python@v6
>>>>>>> 9ac28147
        with: 
          python-version: 3.14
      - run: pip install . montepy[doc,build,demo-test,test]
      - run: python -m phmutest README.md --replmode --log
        name: Test readme code
      - run: | 
          cd doc
          make doctest
        name: Test all example code in documentation.
      - run: |
          cd demo/answers
          for file in *.ipynb; do papermill $file foo.ipynb; done
        name: Test all demo notebooks 

  format-test:
    runs-on: ubuntu-latest
    
    steps:
<<<<<<< HEAD
      - uses: actions/checkout@v4
      - name: set up python 3.14
        uses: actions/setup-python@v5
=======
      - uses: actions/checkout@v5
      - name: set up python 3.12
        uses: actions/setup-python@v6
>>>>>>> 9ac28147
        with: 
          python-version: 3.14
      - run: pip install . montepy[format]
      - run: black --check montepy/ tests/
  
  profile:
    runs-on: ubuntu-latest
    
    steps:
<<<<<<< HEAD
      - uses: actions/checkout@v4
      - name: set up python 3.14
        uses: actions/setup-python@v5
=======
      - uses: actions/checkout@v5
      - name: set up python 3.12
        uses: actions/setup-python@v6
>>>>>>> 9ac28147
        with: 
          python-version: 3.14
      - run: pip install . montepy[test]
      - run: pytest --profile
        name: Profile test suite
      - run: python prof/dump_results.py
        name: Display pytest profiling data
      - run: python prof/profile_big_model.py
        name: Profile against big model
  
  benchmark:
    runs-on: ubuntu-latest
    
    steps:
<<<<<<< HEAD
      - uses: actions/checkout@v4
      - name: set up python 3.14
        uses: actions/setup-python@v5
=======
      - uses: actions/checkout@v5
      - name: set up python 3.12
        uses: actions/setup-python@v6
>>>>>>> 9ac28147
        with: 
          python-version: 3.14
      - run: pip install . montepy[test]
      - run: python benchmark/benchmark_big_model.py  
        name: Benchmark against big model

        
  changelog-test:
    runs-on: ubuntu-latest
    if: github.ref != 'refs/heads/main'
    
    steps:
      - uses: actions/checkout@v5
      - name: Check for changes
        uses: dorny/paths-filter@v3
        id: changes
        with:
          filters: |
            changelog:
              - 'doc/source/changelog.rst'
            code:
              - 'montepy/**'
      - if: (steps.changes.outputs.changelog == 'false') && steps.changes.outputs.code == 'true'
        run: |
          echo "Changelog not updated"
          exit 1<|MERGE_RESOLUTION|>--- conflicted
+++ resolved
@@ -140,13 +140,8 @@
         with:
           fetch-depth: 0
           fetch-tags: true
-<<<<<<< HEAD
-      - name: set up python 3.14
-        uses: actions/setup-python@v5
-=======
-      - name: set up python 3.12
-        uses: actions/setup-python@v6
->>>>>>> 9ac28147
+      - name: set up python 3.14
+        uses: actions/setup-python@v6
         with: 
           python-version: 3.14
       - run: pip install . montepy[doc,build,demo-test,test]
@@ -165,15 +160,10 @@
     runs-on: ubuntu-latest
     
     steps:
-<<<<<<< HEAD
-      - uses: actions/checkout@v4
-      - name: set up python 3.14
-        uses: actions/setup-python@v5
-=======
-      - uses: actions/checkout@v5
-      - name: set up python 3.12
-        uses: actions/setup-python@v6
->>>>>>> 9ac28147
+
+      - uses: actions/checkout@v5
+      - name: set up python 3.14
+        uses: actions/setup-python@v6
         with: 
           python-version: 3.14
       - run: pip install . montepy[format]
@@ -183,15 +173,9 @@
     runs-on: ubuntu-latest
     
     steps:
-<<<<<<< HEAD
-      - uses: actions/checkout@v4
-      - name: set up python 3.14
-        uses: actions/setup-python@v5
-=======
-      - uses: actions/checkout@v5
-      - name: set up python 3.12
-        uses: actions/setup-python@v6
->>>>>>> 9ac28147
+      - uses: actions/checkout@v5
+      - name: set up python 3.14
+        uses: actions/setup-python@v6
         with: 
           python-version: 3.14
       - run: pip install . montepy[test]
@@ -206,15 +190,9 @@
     runs-on: ubuntu-latest
     
     steps:
-<<<<<<< HEAD
-      - uses: actions/checkout@v4
-      - name: set up python 3.14
-        uses: actions/setup-python@v5
-=======
-      - uses: actions/checkout@v5
-      - name: set up python 3.12
-        uses: actions/setup-python@v6
->>>>>>> 9ac28147
+      - uses: actions/checkout@v5
+      - name: set up python 3.14
+        uses: actions/setup-python@v6
         with: 
           python-version: 3.14
       - run: pip install . montepy[test]
