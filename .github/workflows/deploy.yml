name: Deploy

on: 
  push:
    branches: [main]


jobs:
  last-minute-test:
    runs-on: ubuntu-latest    
    steps:
      - uses: actions/checkout@v4
      - name: set up python  3.8
        uses: actions/setup-python@v5
        with: 
          python-version: 3.8
      - run: pip install . montepy[develop]
      - run: python -m pytest
      
  build-pages:
    needs: [last-minute-test, build-packages]
    environment:
      name: github-pages
    runs-on: ubuntu-latest
    steps:
      - uses: actions/checkout@v4
        with: 
          ref: main
      - uses: actions/setup-python@v5
        with:
          python-version: 3.8
      - run: pip install --user . montepy[doc]
      - run: cd doc && make html
      - uses: actions/configure-pages@v4
      - uses: actions/upload-pages-artifact@v3
        with: 
           name: deploy-pages
           path: doc/build/html/
  
  build-packages:
    name: Build, sign, and release packages on github
    runs-on: ubuntu-latest
    needs: [last-minute-test]
    permissions:
      contents: write  # IMPORTANT: mandatory for making GitHub Releases
      id-token: write  # IMPORTANT: mandatory for sigstore
    env:
      GH_TOKEN: ${{ github.token }}
    steps:
      - uses: actions/checkout@v4
        with:
          fetch-depth: 0
          fetch-tags: true
      - name: set up python  3.8
        uses: actions/setup-python@v5
        with: 
          python-version: 3.8
      - run: pip install . montepy[build]
<<<<<<< HEAD
=======
      - name: Get Version
        id: get_version
        run: echo "version=`python -m setuptools_scm`" >> $GITHUB_OUTPUT
      - name: Verify that this is a non-dev release
        run: .github/scripts/check_version.sh ${{ steps.get_version.outputs.version }}
>>>>>>> 3739c9db
      - run: python -m build .
      - name: Sign the dists with Sigstore
        uses: sigstore/gh-action-sigstore-python@v2.1.1
        with:
          inputs: >-
            ./dist/*.tar.gz
            ./dist/*.whl
      - name: Get Version
        id: get_version
        run: echo "version=`python -m setuptools_scm`" >> $GITHUB_OUTPUT
      - name: Create a GitHub release
        uses: ncipollo/release-action@v1
        with:
          tag: v${{ steps.get_version.outputs.version }}
          name: Release ${{ steps.get_version.outputs.version }}
          draft: true
      - run: >-
          gh release upload
          'v${{ steps.get_version.outputs.version }}' dist/**
          --repo '${{ github.repository }}'
      - uses: actions/upload-artifact@v4
        with: 
           name: build
           path: |
               dist/*.tar.gz 
               dist/*.whl

  deploy-pages:
    permissions:
      contents: read
      pages: write      # to deploy to Pages
      id-token: write   # to verify the deployment originates from an appropriate source
    environment:
      name: github-pages
      url: ${{ steps.deployment.outputs.page_url }}
    needs: [build-pages, last-minute-test]
    runs-on: ubuntu-latest
    steps:
      - run: ls -l
      - uses: actions/download-artifact@v4
        with: 
          name: deploy-pages
      - run: ls -l
      - name: Deploy to GitHub Pages
        id: deployment 
        uses: actions/deploy-pages@v4
        with: 
          artifact_name: deploy-pages
      

  deploy-test-pypi: 
    environment:
      name: test-pypi
      url: https://test.pypi.org/p/montepy  # Replace <package-name> with your PyPI project name
    needs: [deploy-pages, build-packages]
    permissions:
      contents: read
      id-token: write
    runs-on: ubuntu-latest
    steps:
      - uses: actions/download-artifact@v4
        with:
          name: build
          path: dist/
      - name: Publish distribution 📦 to PyPI
        uses: pypa/gh-action-pypi-publish@release/v1
        with:
          repository-url: https://test.pypi.org/legacy/

  deploy-pypi: 
    environment:
      name: pypi
      url: https://pypi.org/p/montepy  # Replace <package-name> with your PyPI project name
    needs: [deploy-pages, deploy-test-pypi, build-packages]
    permissions:
      contents: read
      id-token: write
    runs-on: ubuntu-latest
    steps:
      - uses: actions/download-artifact@v4
        with:
          name: build
          path: dist/
      - name: Publish distribution 📦 to PyPI
        uses: pypa/gh-action-pypi-publish@release/v1


       
        <|MERGE_RESOLUTION|>--- conflicted
+++ resolved
@@ -56,14 +56,11 @@
         with: 
           python-version: 3.8
       - run: pip install . montepy[build]
-<<<<<<< HEAD
-=======
       - name: Get Version
         id: get_version
         run: echo "version=`python -m setuptools_scm`" >> $GITHUB_OUTPUT
       - name: Verify that this is a non-dev release
         run: .github/scripts/check_version.sh ${{ steps.get_version.outputs.version }}
->>>>>>> 3739c9db
       - run: python -m build .
       - name: Sign the dists with Sigstore
         uses: sigstore/gh-action-sigstore-python@v2.1.1
