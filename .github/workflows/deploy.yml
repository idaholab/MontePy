--- conflicted
+++ resolved
@@ -28,11 +28,8 @@
            TOKEN: ${{ secrets.ACCESS_TOKEN }}
         run: git config --global url."https://${TOKEN}:x-oauth-basic@github.com/".insteadOf "https://github.com/"
       - uses: actions/checkout@v4
-<<<<<<< HEAD
-=======
         with: 
           ref: main
->>>>>>> 03d61552
       - uses: actions/setup-python@v5
         with:
           python-version: 3.8
