--- conflicted
+++ resolved
@@ -9,15 +9,9 @@
   last-minute-test:
     runs-on: ubuntu-latest    
     steps:
-<<<<<<< HEAD
-      - uses: actions/checkout@v4
+      - uses: actions/checkout@v5
       - name: set up python  3.14
-        uses: actions/setup-python@v5
-=======
-      - uses: actions/checkout@v5
-      - name: set up python  3.12
         uses: actions/setup-python@v6
->>>>>>> 9ac28147
         with: 
           python-version: 3.14
       - run: pip install . montepy[develop]
@@ -38,13 +32,8 @@
         with:
           fetch-depth: 0
           fetch-tags: true
-<<<<<<< HEAD
       - name: set up python  3.14
-        uses: actions/setup-python@v5
-=======
-      - name: set up python  3.12
         uses: actions/setup-python@v6
->>>>>>> 9ac28147
         with: 
           python-version: 3.14
       - run: pip install . montepy[build]
