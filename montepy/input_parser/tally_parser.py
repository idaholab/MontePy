# Copyright 2024, Battelle Energy Alliance, LLC All Rights Reserved.
from montepy.input_parser.data_parser import DataParser
from montepy.input_parser import syntax_node


class TallyParser(DataParser):
    """
    A barebone parser for parsing tallies before they are fully implemented.

    .. versionadded:: 0.2.0

    :returns: a syntax tree for the data input.
    :rtype: SyntaxNode
    """

    debugfile = None

    @_("introduction tally_specification")
    def tally(self, p):
        ret = {}
        for key, node in p.introduction.nodes.items():
            ret[key] = node
<<<<<<< HEAD
        ret["tally"] = p.tally_specification["tally"]
=======
        ret["data"] = p.tally_specification
>>>>>>> 9e77f4fb
        return syntax_node.SyntaxNode("data", ret)

    @_("tally_numbers", "tally_numbers end_phrase")
    def tally_specification(self, p):
        if hasattr(p, "end_phrase"):
            text = p.end_phrase
        else:
            text = syntax_node.ValueNode(None, str)

        return syntax_node.SyntaxNode(
            "tally list", {"tally": p.tally_numbers, "end": text}
        )

    @_('"("', '"(" padding', '")"', '")" padding')
    def paren_phrase(self, p):
        """ """
        return self._flush_phrase(p, str)

    @_("PARTICLE", "PARTICLE padding")
    def end_phrase(self, p):
        """
        A non-zero number with or without padding.

        :returns: a float ValueNode
        :rtype: ValueNode
        """
        return self._flush_phrase(p, str)

    @_(
        "tally_numbers tally_numbers",
        "number_sequence",
        "tally_group",
    )
    def tally_numbers(self, p):
        if hasattr(p, "tally_numbers1"):
            ret = p.tally_numbers1
            for node in p.tally_numbers2.nodes:
                ret.append(node)
            return ret
        else:
            return p[0]

    @_(
        "paren_phrase number_sequence paren_phrase",
    )
    def tally_group(self, p):
        ret = syntax_node.ListNode()
        ret.append(p[0])
        for node in p.number_sequence.nodes:
            ret.append(node)
        ret.append(p[2])
        return ret<|MERGE_RESOLUTION|>--- conflicted
+++ resolved
@@ -20,11 +20,7 @@
         ret = {}
         for key, node in p.introduction.nodes.items():
             ret[key] = node
-<<<<<<< HEAD
-        ret["tally"] = p.tally_specification["tally"]
-=======
         ret["data"] = p.tally_specification
->>>>>>> 9e77f4fb
         return syntax_node.SyntaxNode("data", ret)
 
     @_("tally_numbers", "tally_numbers end_phrase")
