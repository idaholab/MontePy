# Copyright 2024, Battelle Energy Alliance, LLC All Rights Reserved.
from montepy.constants import MAX_ATOMIC_SYMBOL_LENGTH
from montepy.data_inputs.element import Element
from montepy.errors import *
from montepy.utilities import *
from montepy.input_parser.syntax_node import PaddingNode, ValueNode

<<<<<<< HEAD
import re


class Library:
    def __init__(self, library):
        if not isinstance(library, str):
            raise TypeError(f"library must be a str. {library} given.")
        self._library = library

    @property
    def library(self):
        """"""
        return self._library

    def __hash__(self):
        return hash(self._library)

    def __eq__(self, other):
        if not isinstance(other, (type(self), str)):
            raise TypeError(f"Can only compare Library instances.")
        if isinstance(other, type(self)):
            return self.library == other.library
        return self.library == other

    def __str__(self):
        return self.library

    def __repr__(self):
        return str(self)


_ZAID_A_ADDER = 1000
=======
import warnings
>>>>>>> d0c12e1d


class Isotope:
    """
    A class to represent an MCNP isotope

    .. deprecated:: 0.4.1
        This will class is deprecated, and will be renamed: ``Nuclde``.
        For more details see the :ref:`migrate 0 1`.

    :param ZAID: the MCNP isotope identifier
    :type ZAID: str
    :param suppress_warning: Whether to suppress the ``FutureWarning``.
    :type suppress_warning: bool
    """

    #                   Cl-52      Br-101     Xe-150      Os-203    Cm-251     Og-296
    _BOUNDING_CURVE = [(17, 52), (35, 101), (54, 150), (76, 203), (96, 251), (118, 296)]
    _STUPID_MAP = {
        "95642": {"_is_metastable": False, "_meta_state": None},
        "95242": {"_is_metastable": True, "_meta_state": 1},
    }
    """
    Points on bounding curve for determining if "valid" isotope
    """

<<<<<<< HEAD
    _NAME_PARSER = re.compile(
        r"""(
                (?P<ZAID>\d{4,6})|
                ((?P<element>[a-z]+)-?(?P<A>\d*))
            )
            (m(?P<meta>\d+))?
            (\.(?P<library>\d{2,}[a-z]+))?""",
        re.I | re.VERBOSE,
    )
    """"""

    def __init__(
        self,
        ZAID="",
        element=None,
        Z=None,
        A=None,
        meta_state=None,
        library="",
        node=None,
    ):
        self._library = Library("")
        self._ZAID = None
=======
    def __init__(self, ZAID="", node=None, suppress_warning=False):
        if not suppress_warning:
            warnings.warn(
                "montepy.data_inputs.isotope.Isotope is deprecated and will be renamed: Nuclide.\n"
                "See <https://www.montepy.org/migrations/migrate0_1.html> for more information ",
                FutureWarning,
            )

>>>>>>> d0c12e1d
        if node is not None and isinstance(node, ValueNode):
            if node.type == float:
                node = ValueNode(node.token, str, node.padding)
            self._tree = node
            ZAID = node.value
        if ZAID:
            parts = ZAID.split(".")
            try:
                assert len(parts) <= 2
                int(parts[0])
            except (AssertionError, ValueError) as e:
                raise ValueError(f"ZAID: {ZAID} could not be parsed as a valid isotope")
            self._ZAID = parts[0]
            new_vals = self._parse_zaid(int(self._ZAID))
            for key, value in new_vals.items():
                setattr(self, key, value)
            if len(parts) == 2:
                self._library = Library(parts[1])
            else:
                self._library = Library("")
        elif element is not None:
            if not isinstance(element, Element):
                raise TypeError(
                    f"Only type Element is allowed for element argument. {element} given."
                )
            self._element = element
            self._Z = self._element.Z
        elif Z is not None:
            if not isinstance(Z, int):
                raise TypeError(f"Z number must be an int. {Z} given.")
            self._Z = Z
            self._element = Element(Z)
        if node is None:
            self._tree = ValueNode(self.mcnp_str(), str, PaddingNode(" "))
        self._handle_stupid_legacy_stupidity()
        if ZAID:
            return
        if A is not None:
            if not isinstance(A, int):
                raise TypeError(f"A number must be an int. {A} given.")
            self._A = A
        else:
            self._A = 0
        if not isinstance(meta_state, (int, type(None))):
            raise TypeError(f"Meta state must be an int. {meta_state} given.")
        if meta_state:
            self._is_metastable = True
            self._meta_state = meta_state
        else:
            self._is_metastable = False
            self._meta_state = 0
        if not isinstance(library, str):
            raise TypeError(f"Library can only be str. {library} given.")
        self._library = Library(library)
        self._ZAID = str(self.get_full_zaid())

    def _handle_stupid_legacy_stupidity(self):
        # TODO work on this for mat_redesign
        if self.ZAID in self._STUPID_MAP:
            stupid_overwrite = self._STUPID_MAP[self.ZAID]
            for key, value in stupid_overwrite.items():
                setattr(self, key, value)

    @classmethod
    def _parse_zaid(cls, ZAID):
        """
        Parses the ZAID fully including metastable isomers.

        See Table 3-32 of LA-UR-17-29881

        """

        def is_probably_an_isotope(Z, A):
            for lim_Z, lim_A in cls._BOUNDING_CURVE:
                if Z <= lim_Z:
                    if A <= lim_A:
                        return True
                    else:
                        return False
                else:
                    continue
            # if you are above Lv it's probably legit.
            return True

        ret = {}
        ret["_Z"] = int(ZAID / _ZAID_A_ADDER)
        ret["_element"] = Element(ret["_Z"])
        A = int(ZAID % _ZAID_A_ADDER)
        if not is_probably_an_isotope(ret["_Z"], A):
            ret["_is_metastable"] = True
            true_A = A - 300
            # only m1,2,3,4 allowed
            found = False
            for i in range(1, 5):
                true_A -= 100
                # assumes that can only vary 40% from A = 2Z
                if is_probably_an_isotope(ret["_Z"], true_A):
                    found = True
                    break
            if found:
                ret["_meta_state"] = i
                ret["_A"] = true_A
            else:
                raise ValueError(
                    f"ZAID: {ZAID} cannot be parsed as a valid metastable isomer. "
                    "Only isomeric state 1 - 4 are allowed"
                )

        else:
            ret["_is_metastable"] = False
            ret["_meta_state"] = 0
            ret["_A"] = A
        return ret

    @property
    def ZAID(self):
        """
        The ZZZAAA identifier following MCNP convention

        :rtype: int
        """
        # if this is made mutable this cannot be user provided, but must be calculated.
        return self._ZAID

    @property
    def Z(self):
        """
        The Z number for this isotope.

        :returns: the atomic number.
        :rtype: int
        """
        return self._Z

    @property
    def A(self):
        """
        The A number for this isotope.

        :returns: the isotope's mass.
        :rtype: int
        """
        return self._A

    @property
    def element(self):
        """
        The base element for this isotope.

        :returns: The element for this isotope.
        :rtype: Element
        """
        return self._element

    @property
    def is_metastable(self):
        """
        Whether or not this is a metastable isomer.

        :returns: boolean of if this is metastable.
        :rtype: bool
        """
        return self._is_metastable

    @property
    def meta_state(self):
        """
        If this is a metastable isomer, which state is it?

        Can return values in the range [1,4] (or None). The exact state
        number is decided by who made the ACE file for this, and not quantum mechanics.
        Convention states that the isomers should be numbered from lowest to highest energy.

        :returns: the metastable isomeric state of this "isotope" in the range [1,4], or None
                if this is a ground state isomer.
        :rtype: int
        """
        return self._meta_state

    # TODO verify _update_values plays nice
    @make_prop_pointer("_library", (str, Library), Library)
    def library(self):
        """
         The MCNP library identifier e.g. 80c

        :rtype: str
        """
        pass

    def __repr__(self):
        return f"{self.__class__.__name__}({repr(self.nuclide_str())})"

    def mcnp_str(self):
        """
        Returns an MCNP formatted representation.

        E.g., 1001.80c

        :returns: a string that can be used in MCNP
        :rtype: str
        """
        return f"{self.ZAID}.{self.library}" if str(self.library) else self.ZAID

    def nuclide_str(self):
        meta_suffix = f"m{self.meta_state}" if self.is_metastable else ""
        suffix = f".{self._library}" if str(self._library) else ""
        return f"{self.element.symbol}-{self.A}{meta_suffix}{suffix}"

    def get_base_zaid(self):
        """
        Get the ZAID identifier of the base isotope this is an isomer of.

        This is mostly helpful for working with metastable isomers.

        :returns: the mcnp ZAID of the ground state of this isotope.
        :rtype: int
        """
        return self.Z * _ZAID_A_ADDER + self.A

    def get_full_zaid(self):
        """
        Get the ZAID identifier of this isomer.

        :returns: the mcnp ZAID of this isotope.
        :rtype: int
        """
        meta_adder = 300 + 100 * self.meta_state if self.is_metastable else 0
        return self.Z * _ZAID_A_ADDER + self.A + meta_adder

    @classmethod
    def get_from_fancy_name(cls, identifier):
        """
        :param identifier:
        :type idenitifer: str | int
        """
        if isinstance(identifier, cls):
            return identifier
        if isinstance(identifier, Element):
            identifier = (identifier,)
        A = 0
        isomer = None
        base_meta = 0
        library = ""
        if isinstance(identifier, (int, float)):
            if identifier > _ZAID_A_ADDER:
                parts = cls._parse_zaid(int(identifier))
                element, A, isomer = (
                    parts["_element"],
                    parts["_A"],
                    parts["_meta_state"],
                )
            else:
                element, A, isomer = Element(int(identifier)), 0, 0
        elif isinstance(identifier, str):
            if match := cls._NAME_PARSER.match(identifier):
                match = match.groupdict()
                if match["ZAID"]:
                    parts = cls._parse_zaid(int(match["ZAID"]))
                    element, A, base_meta = (
                        parts["_element"],
                        parts["_A"],
                        parts["_meta_state"],
                    )

                else:
                    element_name = match["element"]
                    if len(element_name) <= MAX_ATOMIC_SYMBOL_LENGTH:
                        element = Element.get_by_symbol(element_name.capitalize())
                    else:
                        element = Element.get_by_name(element_name.lower())
                    if match["A"]:
                        A = int(match["A"])
                if match["meta"]:
                    isomer = int(match["meta"])
                    if base_meta:
                        isomer += base_meta
                if match["library"]:
                    library = match["library"]
        # handle the tuple case
        elif isinstance(identifier, (tuple, list)):
            if len(identifier) == 0:
                raise ValueError(f"0-length identifiers not allowed.")
            # handle element
            element = identifier[0]
            if isinstance(element, int):
                element = Element(element)
            elif isinstance(element, str):
                if len(element) <= MAX_ATOMIC_SYMBOL_LENGTH:
                    element = Element.get_by_symbol(element.capitalize())
                else:
                    element = Element.get_by_name(element.lower())
            elif not isinstance(element, Element):
                raise TypeError(
                    f"Element identifier must be int, str, or Element. {identifier[0]} given."
                )
            # handle A
            if len(identifier) >= 2:
                if not isinstance(identifier[1], int):
                    raise TypeError(f"A number must be an int. {identifier[1]} given.")
                A = identifier[1]
            # handle isomer
            if len(identifier) >= 3:
                if not isinstance(identifier[1], int):
                    raise TypeError(
                        f"Isomeric state number must be an int. {identifier[1]} given."
                    )
                isomer = identifier[2]
            # handle library
            if len(identifier) == 4:
                if not isinstance(identifier[3], str):
                    raise TypeError(f"Library must be a str. {identifier[3]} given.")
                library = identifier[3]
        else:
            raise TypeError(
                f"Isotope fancy names only supports str, ints, and iterables. {identifier} given."
            )

        return cls(element=element, A=A, meta_state=isomer, library=library)

    def __repr__(self):
        return f"{self.__class__.__name__}({repr(self.nuclide_str())})"

    def __str__(self):
        meta_suffix = f"m{self.meta_state}" if self.is_metastable else ""
        suffix = f" ({self._library})" if str(self._library) else "()"
        return f"{self.element.symbol:>2}-{self.A:<3}{meta_suffix:<2}{suffix:>5}"

    def __hash__(self):
        return hash(self._ZAID)

    def __lt__(self, other):
        return int(self.ZAID) < int(other.ZAID)

    def __format__(self, format_str):
        return str(self).__format__(format_str)<|MERGE_RESOLUTION|>--- conflicted
+++ resolved
@@ -5,8 +5,8 @@
 from montepy.utilities import *
 from montepy.input_parser.syntax_node import PaddingNode, ValueNode
 
-<<<<<<< HEAD
 import re
+import warnings
 
 
 class Library:
@@ -38,9 +38,6 @@
 
 
 _ZAID_A_ADDER = 1000
-=======
-import warnings
->>>>>>> d0c12e1d
 
 
 class Isotope:
@@ -67,7 +64,6 @@
     Points on bounding curve for determining if "valid" isotope
     """
 
-<<<<<<< HEAD
     _NAME_PARSER = re.compile(
         r"""(
                 (?P<ZAID>\d{4,6})|
@@ -91,8 +87,6 @@
     ):
         self._library = Library("")
         self._ZAID = None
-=======
-    def __init__(self, ZAID="", node=None, suppress_warning=False):
         if not suppress_warning:
             warnings.warn(
                 "montepy.data_inputs.isotope.Isotope is deprecated and will be renamed: Nuclide.\n"
@@ -100,7 +94,6 @@
                 FutureWarning,
             )
 
->>>>>>> d0c12e1d
         if node is not None and isinstance(node, ValueNode):
             if node.type == float:
                 node = ValueNode(node.token, str, node.padding)
