# Copyright 2024, Battelle Energy Alliance, LLC All Rights Reserved.
from __future__ import annotations
import copy
import numpy as np
import re

import montepy
from montepy.utilities import *
from montepy import mcnp_object
from montepy.data_inputs import data_input
from montepy.exceptions import *
from montepy.numbered_mcnp_object import Numbered_MCNP_Object, InitInput
import montepy.types as ty
from montepy.utilities import *


class Transform(data_input.DataInputAbstract, Numbered_MCNP_Object):
    """Input to represent a transform input (TR).

    .. versionchanged:: 1.0.0

        Added number parameter

    Parameters
    ----------
    input : Input | str
        The Input object representing the input
    number : int
        The number to set for this object.
    jit_parse : bool
        Parse the object just-in-time, when the information is actually needed, if True.
    """

    @args_checked
    def __init__(
        self,
        input: InitInput = None,
        pass_through: bool = False,
<<<<<<< HEAD
        number: int = None,
        *,
        jit_parse: bool = True,
=======
        number: ty.PositiveInt = None,
>>>>>>> 26f5852b
    ):
        self._pass_through = pass_through
        self._old_number = self._generate_default_node(int, -1)
        super().__init__(input, jit_parse=jit_parse)
        self._load_init_num(number)

    def _init_blank(self):
        self._displacement_vector = np.array([])
        self._rotation_matrix = np.array([])
        self._is_in_degrees = False
        self._is_main_to_aux = True

    def _parse_tree(self):
        self._number = self._input_number
        self._old_number = copy.deepcopy(self._number)
        words = self._tree["data"]
        i = 0
        if len(words) < 3:
            raise MalformedInputError(input, f"Not enough entries were provided")
        modifier = self.modifier
        if modifier and "*" in modifier.value:
            self._is_in_degrees = True
        else:
            self._is_in_degrees = False

        # parse displacement
        values = []
        for j, word in enumerate(words):
            values.append(word.value)
            i += 1
            if j >= 2:
                break
        self._displacement_vector = np.array(values)

        # parse rotation
        values = []
        for j, word in enumerate(words.nodes[i:]):
            values.append(word.value)
            i += 1
            if j >= 8:
                break
        self._rotation_matrix = np.array(values)

        self._is_main_to_aux = True
        if len(values) == 9:
            try:
                word = words[i]
                word.is_negatable_identifier = True
                if word.value != 1:
                    raise MalformedInputError(
                        input, f"{word} can't be parsed as 1 or -1"
                    )
                # negative means not main_to_aux
                self._is_main_to_aux = not word.is_negative
            # if no more words remain don't worry
            except IndexError:
                pass

    @staticmethod
    def _class_prefix():
        return "tr"

    @staticmethod
    def _has_number():
        return True

    @staticmethod
    def _has_classifier():
        return 0

    @property
    def hidden_transform(self) -> bool:
        """Whether or not this transform is "hidden" i.e., has no number.

        If True this transform was created from a fill card, and has no number.

        Returns
        -------
        bool
        """
        return self._pass_through

    @make_prop_pointer("_is_in_degrees", bool)
    def is_in_degrees(self) -> bool:
        """The rotation matrix is in degrees and not in cosines

        Returns
        -------
        bool
        """
        pass

    @make_prop_val_node("_old_number")
    def old_number(self) -> int:
        """The transform number used in the original file

        Returns
        -------
        int
        """
        pass

    @property
    def displacement_vector(self) -> np.ndarray[float]:
        """The transform displacement vector

        Returns
        -------
        numpy.ndarray[float]
        """
        return self._displacement_vector

    @displacement_vector.setter
    @args_checked
    def displacement_vector(self, vector: np.ndarray[float]):
        if len(vector) != 3:
            raise ValueError("displacement_vector must have three components")
        self._displacement_vector = vector

    @property
    def rotation_matrix(self) -> np.ndarray[float]:
        """The rotation matrix

        Returns
        -------
        np.ndarray[float]
        """
        return self._rotation_matrix

    @rotation_matrix.setter
    @args_checked
    def rotation_matrix(self, matrix: np.ndarray[float]):
        if len(matrix) < 5 or len(matrix) > 9:
            raise ValueError("rotation_matrix must have between 5 and 9 components.")
        self._rotation_matrix = matrix

    @make_prop_pointer("_is_main_to_aux", bool)
    def is_main_to_aux(self) -> bool:
        """Whether or not the displacement vector points from the main origin to auxilary
        origin, or vice versa.

        Returns
        -------
        bool
        """
        pass

    def __str__(self):
        return f"TRANSFORM: {self.number}"

    def __repr__(self):
        ret = f"TRANSFORM: {self.number}\n"
        ret += f"DISPLACE: {self.displacement_vector}\n"
        ret += f"ROTATE: {self.rotation_matrix}\n"
        ret += f"MAIN_TO_AUX: {self.is_main_to_aux}\n"
        return ret

    def _update_values(self):
        # update in degrees
        if self._classifier.modifier is None:
            self._classifier.modifier = self._generate_default_node(
                str, "", padding=None
            )
        if self.is_in_degrees:
            self._classifier.modifier.value = "*"
        else:
            self._classifier.modifier.value = ""
        # update displacement vector
        new_values = []
        list_iter = iter(self.data)
        length = len(self.data)
        for value, node in zip(self.displacement_vector, list_iter):
            node.value = value
            new_values.append(node)
        # update the rotation matrix
        # test if the rotation matrix has info, or was specified or main_to_aux is needed
        needs_rotation = (
            np.any(self.rotation_matrix)
            or len(self.data) >= 8
            or not self.is_main_to_aux
        )
        if needs_rotation:
            flat_pack = self.rotation_matrix
            i = -1
            for i, (value, node) in enumerate(zip(flat_pack, list_iter)):
                node.value = value
                new_values.append(node)
            if i < len(flat_pack) - 1:
                for value in flat_pack[i + 1 :]:
                    node = self._generate_default_node(float, value)
                    self.data.append(node)
                    new_values.append(node)
            # if main to aux specified or is needed
            if len(self.data) == 13 or not self.is_main_to_aux:
                if len(self.data) == 13:
                    node = self.data[-1]
                else:
                    node = self._generate_default_node(int, 1)
                    node.is_negatable_identifier = True
                    self.data.append(node)
                node.is_negative = not self.is_main_to_aux
                new_values.append(node)
        # Trigger shortcut recompression
        self.data.update_with_new_values(new_values)

    def validate(self):
        if self.displacement_vector is None or len(self.displacement_vector) != 3:
            raise IllegalState(
                f"Transform: {self.number} does not have a valid displacement Vector"
            )

    @args_checked
    def equivalent(self, other: Transform, tolerance: ty.PositiveReal):
        """Determines if this is effectively equivalent to another transformation

        Parameters
        ----------
        other : Transform
            The transform to compare self again.
        tolerance : float
            the allowable difference in any attribute to still be
            considered equivalent.

        Returns
        -------
        bool
            True iff all transform elements in both are within the
            tolerance of each other.
        """

        if self.is_in_degrees != other.is_in_degrees:
            return False

        if self.is_main_to_aux != other.is_main_to_aux:
            return False

        for i, component in enumerate(self.displacement_vector):
            if abs(component - other.displacement_vector[i]) >= tolerance:
                return False

        if len(self.rotation_matrix) > 0:
            if len(other.rotation_matrix) == 0:
                return False
            for i, component in enumerate(self.rotation_matrix):
                if abs(component - other.rotation_matrix[i]) >= tolerance:
                    return False
        return True<|MERGE_RESOLUTION|>--- conflicted
+++ resolved
@@ -36,13 +36,9 @@
         self,
         input: InitInput = None,
         pass_through: bool = False,
-<<<<<<< HEAD
-        number: int = None,
+        number: ty.PositiveInt = None,
         *,
         jit_parse: bool = True,
-=======
-        number: ty.PositiveInt = None,
->>>>>>> 26f5852b
     ):
         self._pass_through = pass_through
         self._old_number = self._generate_default_node(int, -1)
