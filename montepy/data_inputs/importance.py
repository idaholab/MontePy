--- conflicted
+++ resolved
@@ -46,29 +46,12 @@
         the value syntax tree from the key-value pair in a cell
     """
 
-<<<<<<< HEAD
     def _init_blank(self):
         self._particle_importances = {}
         self._real_tree = {}
         self._part_combos = []
 
     def parse_tree(self):
-=======
-    _DEFAULT_IMP = 1.0
-
-    def __init__(
-        self,
-        input: InitInput = None,
-        in_cell_block: bool = False,
-        key: str = None,
-        value: syntax_node.SyntaxNode = None,
-    ):
-        self._particle_importances = {}
-        self._real_tree = {}
-        self._part_combos = []
-        self._explicitly_set = False
-        super().__init__(input, in_cell_block, key, value)
->>>>>>> 75f80ee3
         if self.in_cell_block:
             if self._in_key:
                 val = self._in_value["data"]
