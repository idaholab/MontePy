# Copyright 2024-2025, Battelle Energy Alliance, LLC All Rights Reserved.
from __future__ import annotations
import collections as co
import copy
import math
from numbers import Integral, Real
from typing import Generator, Union
import weakref

import montepy
from montepy.data_inputs import data_input, thermal_scattering
from montepy.data_inputs.nuclide import Library, Nucleus, Nuclide
from montepy.data_inputs.element import Element
from montepy.input_parser import syntax_node
from montepy.input_parser.material_parser import MaterialParser
from montepy.numbered_mcnp_object import Numbered_MCNP_Object, InitInput
from montepy.exceptions import *
from montepy.utilities import *
from montepy.particle import LibraryType


MAX_PRINT_ELEMENTS: int = 5
"""
The maximum number of elements to print in a material string descripton.
"""

DEFAULT_INDENT: int = 6
"""
The default number of spaces to indent on a new line by.

This is used for adding new material components.
By default all components made from scratch are added to their own line with this many leading spaces.
"""

NuclideLike = Union[Nuclide, Nucleus, Element, str, Integral]


class _DefaultLibraries:
    """A dictionary wrapper for handling the default libraries for a material.

    The default libraries are those specified by keyword, e.g., ``nlib=80c``.

    Parameters
    ----------
    parent_mat : Material
        the material that this default library is associated with.
    """

    __slots__ = "_libraries", "_parent"

    def __init__(self, parent_mat: Material):
        self._libraries = {}
        self._parent = weakref.ref(parent_mat)

    def __getitem__(self, key):
        key = self._validate_key(key)
        try:
            return Library(self._libraries[key]["data"].value)
        except KeyError:
            return None

    def update(self, other=None, **kwargs):
        """Update the default libraries with the key/value pairs from other, overwriting existing keys.

        Parameters
        ----------
        other : dict or dict-like
            Another dict or dict-like object to update from
        **kwargs
            Additional key-value pairs to update
        """
        if other is not None:
            if hasattr(other, "items"):
                for key, value in other.items():
                    self[key] = value
            else:
                for key, value in other:
                    self[key] = value
        for key, value in kwargs.items():
            self[key] = value

    def __setitem__(self, key, value):
        key = self._validate_key(key)
        if value is None:
            # Setting to None means unset/delete the library
            try:
                del self[key]
            except KeyError:
                pass  # Already unset, nothing to do
            return
        if not isinstance(value, (Library, str)):
<<<<<<< HEAD
            raise TypeError("Default library value must be a Library, str, or None")
=======
            raise TypeError(
                f"Value must be a library or str. {value} of type: {type(value).__name__} given."
            )
>>>>>>> 92a6fb17
        if isinstance(value, str):
            value = Library(value)
        try:
            node = self._libraries[key]
        except KeyError:
            node = self._generate_default_node(key, str(value))
            self._parent()._append_param_lib(node)
            self._libraries[key] = node
        node["data"].value = str(value)

    def __delitem__(self, key):
        key = self._validate_key(key)
        node = self._libraries.pop(key)
        self._parent()._delete_param_lib(node)

    def __str__(self):
        return "\n".join([f"{key} = {value}" for key, value in self.items()])

    def __iter__(self):
        return iter(self._libraries)

    def items(self):
        for lib_type, node in self._libraries.items():
            yield (lib_type, node["data"].value)

    @staticmethod
    def _validate_key(key):
        if not isinstance(key, (str, LibraryType)):
            raise TypeError(
                f"Key must be in Library or str format. {key} of type {type(key).__name__} given."
            )
        if not isinstance(key, LibraryType):
            key = LibraryType(key.upper())
        return key

    @staticmethod
    def _generate_default_node(key: LibraryType, val: str):
        classifier = syntax_node.ClassifierNode()
        classifier.prefix = key.value
        ret = {
            "classifier": classifier,
            "seperator": syntax_node.PaddingNode(" = "),
            "data": syntax_node.ValueNode(val, str),
        }
        return syntax_node.SyntaxNode("mat library", ret)

    def _load_node(self, key: Union[str, LibraryType], node: syntax_node.SyntaxNode):
        key = self._validate_key(key)
        self._libraries[key] = node

    def __getstate__(self):
        return {"_libraries": self._libraries}

    def __setstate__(self, state):
        self._libraries = state["_libraries"]

    def _link_to_parent(self, parent_mat: Material):
        self._parent = weakref.ref(parent_mat)


class _MatCompWrapper:
    """A wrapper that allows unwrapping Nuclide and fractions"""

    __slots__ = "_parent", "_index", "_setter"

    def __init__(self, parent, index, setter):
        self._parent = parent
        self._index = index
        self._setter = setter

    def __iter__(self):

        def generator():
            for component in self._parent:
                yield component[self._index]

        return generator()

    def __getitem__(self, idx):
        return self._parent[idx][self._index]

    def __setitem__(self, idx, val):
        new_val = self._setter(self._parent[idx], val)
        self._parent[idx] = new_val


class Material(data_input.DataInputAbstract, Numbered_MCNP_Object):
    """A class to represent an MCNP material.

    Examples
    --------

    First it might be useful to load an example problem:

    .. testcode::

        import montepy
        problem = montepy.read_input("foo.imcnp")
        mat = problem.materials[1]
        print(mat)

    .. testoutput::

        MATERIAL: 1, ['hydrogen', 'oxygen']

    Materials are iterable
    ^^^^^^^^^^^^^^^^^^^^^^

    Materials look like a list of tuples, and is iterable.
    Whether or not the material is defined in mass fraction or atom fraction
    is stored for the whole material in :func:`~montepy.data_inputs.material.Material.is_atom_fraction`.
    The fractions (atom or mass) of the componenets are always positive,
    because MontePy believes in physics.

    .. testcode::

        assert mat.is_atom_fraction # ensures it is in atom_fraction

        for nuclide, fraction in mat:
            print("nuclide", nuclide, fraction)

    This would display:

    .. testoutput::

        nuclide  H-1     (80c) 2.0
        nuclide  O-16    (80c) 1.0

    As a list, Materials can be indexed:

    .. testcode::

        oxygen, ox_frac = mat[1]
        mat[1] = (oxygen, ox_frac + 1e-6)
        del mat[1]

    If you need just the nuclides or just the fractions of components in this material see: :func:`nuclides` and
    :func:`values`.

    You can check if a Nuclide is in a Material
    ^^^^^^^^^^^^^^^^^^^^^^^^^^^^^^^^^^^^^^^^^^^

    You can check if a :class:`~montepy.data_inputs.nuclide.Nuclide` or :class:`~montepy.data_input.element.Element` is
    in a Material with ``in``.

    .. doctest::

        >>> montepy.Nuclide("H-1") in mat
        True
        >>> "H-1" in mat
        True
        >>> montepy.Element(1) in mat
        True
        >>> montepy.Element(92) in mat
        False

    Add New Component
    ^^^^^^^^^^^^^^^^^

    The easiest way to add new components to a material is with
    :func:`~montepy.data_inputs.material.Material.add_nuclide`.

    .. testcode::

        # add boric acid to water
        boric_acid_frac = 1e-6
        mat[0]
        # Add by nuclide object
        mat.add_nuclide(oxygen, ox_frac + 3 * boric_acid_frac)
        # add by nuclide Name or ZAID
        mat.add_nuclide("B-10.80c", 1e-6)
        print(mat)

    .. testoutput::

        MATERIAL: 1, ['hydrogen', 'oxygen', 'boron']

    Default Libraries
    ^^^^^^^^^^^^^^^^^

    Also materials have the concept of :func:`~montepy.data_inputs.material.Material.default_libraries`.
    These are the libraries set by ``NLIB``, ``PLIB``, etc.,
    which are used when a library of the correct :class:`~montepy.particle.LibraryType` is not provided with the
    nuclide.
    :func:`~montepy.data_inputs.material.Material.default_libraries` acts like a dictionary,
    and can accept a string or a :class:`~montepy.particle.LibraryType` as keys.

    To clear a default library, assign ``None``:

    .. testcode::

        print(mat.default_libraries["plib"])
        mat.default_libraries[montepy.LibraryType.NEUTRON] = "00c"
        print(mat.default_libraries["nlib"])
        # Clear/unset the plib default
        mat.default_libraries["plib"] = None
        print(mat.default_libraries["plib"])

    .. testoutput::

        80p
        00c
        None

    See Also
    --------

    * :manual631:`5.6.1`
    * :manual63:`5.6.1`
    * :manual62:`106`


    .. versionchanged:: 1.0.0

        * Added number parameter to constructor.
        * This was the primary change for this release. For more details on what changed see :ref:`migrate 0 1`.
            * Switched to list-like data-structure
            * Added ability to search by Nuclide
            * Added Support for default libraries (e.g., ``nlib=80c``).

    Parameters
    ----------
    input : Union[Input, str]
        The Input syntax object this will wrap and parse.
    number : int
        The number to set for this object.
    """

    _parser = MaterialParser()
    _NEW_LINE_STR = "\n" + " " * DEFAULT_INDENT

    def __init__(
        self,
        input: InitInput = None,
        number: int = None,
    ):
        self._components = []
        self._thermal_scattering = None
        self._is_atom_fraction = True
        self._number = self._generate_default_node(int, -1, None)
        self._number.never_pad = True
        self._elements = set()
        self._nuclei = set()
        self._default_libs = _DefaultLibraries(self)
        super().__init__(input)
        self._load_init_num(number)
        if input:
            num = self._input_number
            self._old_number = copy.deepcopy(num)
            self._number = num
            set_atom_frac = False
            isotope_fractions = self._tree["data"]
            is_first = True
            for group in isotope_fractions:
                if len(group) == 2:
                    self._grab_isotope(*group, is_first=is_first)
                    is_first = False
                else:
                    self._grab_default(*group)
        else:
            self._create_default_tree()

    def _grab_isotope(
        self, nuclide: Nuclide, fraction: syntax_node.ValueNode, is_first: bool = False
    ):
        """Grabs and parses the nuclide and fraction from the init function, and loads it."""
        isotope = Nuclide(node=nuclide)
        fraction.is_negatable_float = True
        if is_first:
            self._is_atom_fraction = not fraction.is_negative
        else:
            # if switching fraction formatting
            if fraction.is_negative == self._is_atom_fraction:
                raise MalformedInputError(
                    input,
                    f"Material definitions for material: {self.number} cannot use atom and mass fraction at the same time",
                )
        self._elements.add(isotope.element)
        self._nuclei.add(isotope.nucleus)
        self._components.append((isotope, fraction))

    def _grab_default(self, param: syntax_node.SyntaxNode):
        """Grabs and parses default libraris from init process."""
        try:
            lib_type = LibraryType(param["classifier"].prefix.value.upper())
            self._default_libs._load_node(lib_type, param)
        # skip extra parameters
        except ValueError:
            pass

    def _create_default_tree(self):
        classifier = syntax_node.ClassifierNode()
        classifier.number = self._number
        classifier.number.never_pad = True
        classifier.prefix = syntax_node.ValueNode("M", str, never_pad=True)
        classifier.padding = syntax_node.PaddingNode(" ")
        mats = syntax_node.MaterialsNode("mat stuff")
        self._tree = syntax_node.SyntaxNode(
            "mats",
            {
                "start_pad": syntax_node.PaddingNode(),
                "classifier": classifier,
                "data": mats,
            },
        )

    def _append_param_lib(self, node: syntax_node.SyntaxNode):
        """Adds the given syntax node to this Material's data list.

        This is called from _DefaultLibraries.
        """
        self._ensure_has_ending_padding()
        self._tree["data"].append_param(node)

    def _delete_param_lib(self, node: syntax_node.SyntaxNode):
        """Deletes the given syntax node from this Material's data list.

        This is called from _DefaultLibraries.
        """
        self._tree["data"].nodes.remove((node,))

    @make_prop_val_node("_old_number")
    def old_number(self) -> int:
        """The material number that was used in the read file

        Returns
        -------
        int
        """
        pass

    @make_prop_pointer("_is_atom_fraction", bool)
    def is_atom_fraction(self) -> bool:
        """If true this constituent is in atom fraction, not weight fraction.

        .. versionchanged:: 1.0.0

            This property is now settable.

        Returns
        -------
        bool
        """
        pass

    @property
    def material_components(self):  # pragma: no cover
        """The internal dictionary containing all the components of this material.

        .. deprecated:: 0.4.1
            MaterialComponent has been deprecated as part of a redesign for the material
            interface due to a critical bug in how MontePy handles duplicate nuclides.
            See :ref:`migrate 0 1`.

        Raises
        ------
        DeprecationWarning
            This has been fully deprecated and cannot be used.
        """
        raise DeprecationWarning(
            f"""material_components is deprecated, and has been removed in MontePy 1.0.0.
See <https://www.montepy.org/migrations/migrate0_1.html> for more information """
        )

    @make_prop_pointer("_default_libs")
    def default_libraries(self):
        """The default libraries that are used when a nuclide doesn't have a relevant library specified.

        Default Libraries
        ^^^^^^^^^^^^^^^^^

        Also materials have the concept of :func:`~montepy.data_inputs.material.Material.default_libraries`.
        These are the libraries set by ``NLIB``, ``PLIB``, etc.,
        which are used when a library of the correct :class:`~montepy.particle.LibraryType` is not provided with the
        nuclide.
        :func:`~montepy.data_inputs.material.Material.default_libraries` acts like a dictionary,
        and can accept a string or a :class:`~montepy.particle.LibraryType` as keys.

        To clear a default library, assign ``None``:

        .. testcode::

            print(mat.default_libraries["plib"])
            mat.default_libraries[montepy.LibraryType.NEUTRON] = "00c"
            print(mat.default_libraries["nlib"])
            # Clear/unset the plib default
            mat.default_libraries["plib"] = None
            print(mat.default_libraries["plib"])

        .. testoutput::

            None
            00c
            None

        .. versionadded:: 1.0.0

        """
        pass

    def get_nuclide_library(
        self, nuclide: Nuclide, library_type: LibraryType
    ) -> Union[Library, None]:
        """Figures out which nuclear data library will be used for the given nuclide in this
        given material in this given problem.

        This follows the MCNP lookup process and returns the first Library to meet these rules.

        #. The library extension for the nuclide. For example if the nuclide is ``1001.80c`` for ``LibraryType("nlib")``, ``Library("80c")`` will be returned.

        #. Next if a relevant nuclide library isn't provided the :func:`~montepy.data_inputs.material.Material.default_libraries` will be used.

        #. Finally if the two other options failed ``M0`` will be checked. These are stored in :func:`montepy.materials.Materials.default_libraries`.

        Notes
        -----

        The final backup is that MCNP will use the first matching library in ``XSDIR``.
        Currently MontePy doesn't support reading an ``XSDIR`` file and so it will return none in this case.


        .. versionadded:: 1.0.0

        Parameters
        ----------
        nuclide : Union[Nuclide, str]
            the nuclide to check.
        library_type : LibraryType
            the LibraryType to check against.

        Returns
        -------
        Union[Library, None]
            the library that will be used in this scenario by MCNP.

        Raises
        ------
        TypeError
            If arguments of the wrong type are given.
        """
        if not isinstance(nuclide, (Nuclide, str)):
            raise TypeError(f"nuclide must be a Nuclide. {nuclide} given.")
        if isinstance(nuclide, str):
            nuclide = Nuclide(nuclide)
        if not isinstance(library_type, (str, LibraryType)):
            raise TypeError(
                f"Library_type must be a LibraryType. {library_type} given."
            )
        if not isinstance(library_type, LibraryType):
            library_type = LibraryType(library_type.upper())
        if nuclide.library.library_type == library_type:
            return nuclide.library
        lib = self.default_libraries[library_type]
        if lib:
            return lib
        if self._problem:
            return self._problem.materials.default_libraries[library_type]
        return None

    def __getitem__(self, idx):
        """"""
        if not isinstance(idx, (Integral, slice)):
            raise TypeError(f"Not a valid index. {idx} given.")
        if isinstance(idx, Integral):
            comp = self._components[idx]
            return self.__unwrap_comp(comp)
        # else it's a slice
        return [self.__unwrap_comp(comp) for comp in self._components[idx]]

    @staticmethod
    def __unwrap_comp(comp):
        return (comp[0], comp[1].value)

    def __iter__(self):
        def gen_wrapper():
            for comp in self._components:
                yield self.__unwrap_comp(comp)

        return gen_wrapper()

    def __setitem__(self, idx, newvalue):
        """"""
        if not isinstance(idx, (Integral, slice)):
            raise TypeError(f"Not a valid index. {idx} given.")
        old_vals = self._components[idx]
        self._check_valid_comp(newvalue)
        node_idx = self._tree["data"].nodes.index((old_vals[0]._tree, old_vals[1]), idx)
        # grab fraction
        old_vals[1].value = newvalue[1]
        self._tree["data"].nodes[node_idx] = (newvalue[0]._tree, old_vals[1])
        self._components[idx] = (newvalue[0], old_vals[1])

    def __len__(self):
        return len(self._components)

    def _check_valid_comp(self, newvalue: tuple[Nuclide, Real]):
        """Checks valid compositions and raises an error if needed."""
        if not isinstance(newvalue, tuple):
            raise TypeError(
                f"Invalid component given. Must be tuple of Nuclide, fraction. {newvalue} given."
            )
        if len(newvalue) != 2:
            raise ValueError(
                f"Invalid component given. Must be tuple of Nuclide, fraction. {newvalue} given."
            )
        if not isinstance(newvalue[0], Nuclide):
            raise TypeError(f"First element must be an Nuclide. {newvalue[0]} given.")
        if not isinstance(newvalue[1], Real):
            raise TypeError(
                f"Second element must be a fraction greater than 0. {newvalue[1]} given."
            )
        if newvalue[1] < 0.0:
            raise ValueError(
                f"Second element must be a fraction greater than 0. {newvalue[1]} given."
            )

    def __delitem__(self, idx):
        if not isinstance(idx, (Integral, slice)):
            raise TypeError(f"Not a valid index. {idx} given.")
        if isinstance(idx, Integral):
            self.__delitem(idx)
            return
        # else it's a slice
        end = idx.start if idx.start is not None else 0
        start = idx.stop if idx.stop is not None else len(self) - 1
        step = -idx.step if idx.step is not None else -1
        for i in range(start, end, step):
            self.__delitem(i)
        if end == 0:
            self.__delitem(0)

    def __delitem(self, idx):
        comp = self._components[idx]
        element = self[idx][0].element
        nucleus = self[idx][0].nucleus
        found_el = False
        found_nuc = False
        # keep indices positive for testing.
        if idx < 0:
            idx += len(self)
        # determine if other components use this element and nucleus
        for i, (nuclide, _) in enumerate(self):
            if i == idx:
                continue
            if nuclide.element == element:
                found_el = True
            if nuclide.nucleus == nucleus:
                found_nuc = True
            if found_el and found_nuc:
                break
        if not found_el:
            self._elements.remove(element)
        if not found_nuc:
            self._nuclei.remove(nucleus)
        self._tree["data"].nodes.remove((comp[0]._tree, comp[1]))
        del self._components[idx]

    def __contains__(self, nuclide):
        if not isinstance(nuclide, (Nuclide, Nucleus, Element, str, Integral)):
            raise TypeError(
                f"Can only check if a Nuclide, Nucleus, Element, or str is in a material. {nuclide} given."
            )
        if isinstance(nuclide, (str, Integral)):
            nuclide = Nuclide(nuclide)
        # switch to elemental
        if isinstance(nuclide, (Nucleus, Nuclide)) and nuclide.A == 0:
            nuclide = nuclide.element
        # switch to nucleus if no library.
        if isinstance(nuclide, Nuclide) and not nuclide.library:
            nuclide = nuclide.nucleus
        if isinstance(nuclide, (Nucleus, Nuclide)):
            if isinstance(nuclide, Nuclide):
                if nuclide.nucleus not in self._nuclei:
                    return False
                for self_nuc, _ in self:
                    if self_nuc == nuclide:
                        return True
                return False
            if isinstance(nuclide, Nucleus):
                return nuclide in self._nuclei
        if isinstance(nuclide, Element):
            element = nuclide
            return element in self._elements

    def append(self, nuclide_frac_pair: tuple[Nuclide, float]):
        """Appends the tuple to this material.

        .. versionadded:: 1.0.0

        Parameters
        ----------
        nuclide_frac_pair : tuple[Nuclide, float]
            a tuple of the nuclide and the fraction to add.
        """
        self._check_valid_comp(nuclide_frac_pair)
        self._elements.add(nuclide_frac_pair[0].element)
        self._nuclei.add(nuclide_frac_pair[0].nucleus)
        # node for fraction
        node = self._generate_default_node(
            float, str(nuclide_frac_pair[1]), self._NEW_LINE_STR
        )
        syntax_node.ValueNode(str(nuclide_frac_pair[1]), float)
        node.is_negatable_float = True
        nuclide_frac_pair = (nuclide_frac_pair[0], node)
        node.is_negative = not self._is_atom_fraction
        self._components.append(nuclide_frac_pair)
        self._ensure_has_ending_padding()
        self._tree["data"].append_nuclide(("_", nuclide_frac_pair[0]._tree, node))

    def _ensure_has_ending_padding(self):
        def get_last_val_node():
            last_vals = self._tree["data"].nodes[-1][-1]
            if isinstance(last_vals, syntax_node.ValueNode):
                return last_vals
            return last_vals["data"]

        if len(self._tree["data"]) == 0:
            return
        padding = get_last_val_node().padding

        def add_new_line_padding():
            if padding is None:
                get_last_val_node().padding = syntax_node.PaddingNode(
                    self._NEW_LINE_STR
                )
            else:
                padding.append(self._NEW_LINE_STR)

        if padding:
            padding.check_for_graveyard_comments(True)
        add_new_line_padding()

    def change_libraries(self, new_library: Union[str, Library]):
        """Change the library for all nuclides in the material.

        .. versionadded:: 1.0.0

        Parameters
        ----------
        new_library : Union[str, Library]
            the new library to set all Nuclides to use.
        """
        if not isinstance(new_library, (Library, str)):
            raise TypeError(
                f"new_library must be a Library or str. {new_library} given."
            )
        if isinstance(new_library, str):
            new_library = Library(new_library)
        for nuclide, _ in self:
            nuclide.library = new_library

    def add_nuclide(self, nuclide: NuclideLike, fraction: float):
        """Add a new component to this material of the given nuclide, and fraction.

        .. versionadded:: 1.0.0

        Parameters
        ----------
        nuclide : Nuclide, str, int
            The nuclide to add, which can be a string Identifier, or
            ZAID.
        fraction : float
            the fraction of this component being added.
        """
        if not isinstance(nuclide, (Nuclide, str, Integral)):
            raise TypeError(
                f"Nuclide must of type Nuclide, str, or int. {nuclide} of type {type(nuclide)} given."
            )
        nuclide = self._promote_nuclide(nuclide, True)
        self.append((nuclide, fraction))

    def contains_all(
        self,
        *nuclides: NuclideLike,
        threshold: float = 0.0,
        strict: bool = False,
    ) -> bool:
        """Checks if this material contains of all of the given nuclides.

        A boolean "and" is used for this comparison.
        That is this material must contain all nuclides at or above the given threshold
        in order to return true.

        Examples
        ^^^^^^^^

        .. testcode::

            import montepy
            problem = montepy.read_input("tests/inputs/test.imcnp")

            # try to find LEU materials
            for mat in problem.materials:
                if mat.contains_all("U-235", threshold=0.02):
                    # your code here
                    pass

            # try to find a uranium
            for mat in problem.materials:
                if mat.contains_all("U"):
                    pass

        Notes
        -----

        The difference between :func:`contains_all` and :func:`contains_any` is only for how they
        handle being given multiple nuclides. This does not impact how given Elements will match
        daughter Nuclides. This is handled instead by ``strict``.

        Notes
        -----

        For details on how to use the ``strict`` argument see the examples in: :func:`find`.


        .. versionadded:: 1.0.0

        Parameters
        ----------
        *nuclides : Union[Nuclide, Nucleus, Element, str, int]
            a plurality of nuclides to check for.
        threshold : float
            the minimum concentration of a nuclide to be considered. The
            material components are not first normalized.
        strict : bool
            If True this does not let an elemental nuclide match all
            child isotopes, isomers, nor will an isotope match all
            isomers, nor will a blank library match all libraries.

        Returns
        -------
        bool
            whether or not this material contains all components given
            above the threshold.

        Raises
        ------
        TypeError
            if any argument is of the wrong type.
        ValueError
            if the fraction is not positive or zero, or if nuclide
            cannot be interpreted as a Nuclide.
        """
        return self._contains_arb(
            *nuclides, bool_func=all, threshold=threshold, strict=strict
        )

    def contains_any(
        self,
        *nuclides: NuclideLike,
        threshold: float = 0.0,
        strict: bool = False,
    ) -> bool:
        """Checks if this material contains any of the given nuclide.

        A boolean "or" is used for this comparison.
        That is, this material must contain any nuclides at or above the given threshold
        in order to return true.

        Examples
        ^^^^^^^^

        .. testcode::

            import montepy
            problem = montepy.read_input("tests/inputs/test.imcnp")

            # try to find any fissile materials
            for mat in problem.materials:
                if mat.contains_any("U-235", "U-233", "Pu-239", threshold=1e-6):
                    pass

        Notes
        -----

        For details on how to use the ``strict`` argument see the examples in: :func:`find`.


        .. versionadded:: 1.0.0

        Parameters
        ----------
        *nuclides : Union[Nuclide, Nucleus, Element, str, int]
            a plurality of nuclides to check for.
        threshold : float
            the minimum concentration of a nuclide to be considered. The
            material components are not first normalized.
        strict : bool
            If True this does not let an elemental nuclide match all
            child isotopes, isomers, nor will an isotope match all
            isomers, nor will a blank library match all libraries.

        Returns
        -------
        bool
            whether or not this material contains all components given
            above the threshold.

        Raises
        ------
        TypeError
            if any argument is of the wrong type.
        ValueError
            if the fraction is not positive or zero, or if nuclide
            cannot be interpreted as a Nuclide.
        """
        return self._contains_arb(
            *nuclides, bool_func=any, threshold=threshold, strict=strict
        )

    @staticmethod
    def _promote_nuclide(nuclide, strict):
        # This is necessary for python 3.9
        if not isinstance(nuclide, (Nuclide, Nucleus, Element, str, Integral)):
            raise TypeError(
                f"Nuclide must be a type that can be converted to a Nuclide. The allowed types are: "
                f"Nuclide, Nucleus, str, int. {nuclide} given."
            )
        if isinstance(nuclide, (str, Integral)):
            nuclide = Nuclide(nuclide)
        # treat elemental as element
        if isinstance(nuclide, (Nucleus, Nuclide)) and nuclide.A == 0 and not strict:
            nuclide = nuclide.element
        if isinstance(nuclide, Nuclide) and not str(nuclide.library) and not strict:
            nuclide = nuclide.nucleus
        return nuclide

    def _contains_arb(
        self,
        *nuclides: Union[Nuclide, Nucleus, Element, str, Integral],
        bool_func: co.abc.Callable[co.abc.Iterable[bool]] = None,
        threshold: float = 0.0,
        strict: bool = False,
    ) -> bool:
        nuclide_finders = []
        if not isinstance(threshold, Real):
            raise TypeError(
                f"Threshold must be a float. {threshold} of type: {type(threshold)} given"
            )
        if threshold < 0.0:
            raise ValueError(f"Threshold must be positive or zero. {threshold} given.")
        if not isinstance(strict, bool):
            raise TypeError(
                f"Strict must be bool. {strict} of type: {type(strict)} given."
            )
        for nuclide in nuclides:
            nuclide_finders.append(self._promote_nuclide(nuclide, strict))

        # fail fast
        if bool_func == all:
            for nuclide in nuclide_finders:
                if nuclide not in self and bool_func == all:
                    return False

        nuclides_search = {}
        nuclei_search = {}
        element_search = {}
        for nuclide in nuclide_finders:
            if isinstance(nuclide, Element):
                element_search[nuclide] = 0.0
            if isinstance(nuclide, Nucleus):
                nuclei_search[nuclide] = 0.0
            if isinstance(nuclide, Nuclide):
                nuclides_search[str(nuclide).lower()] = 0.0

        for nuclide, fraction in self:
            if str(nuclide).lower() in nuclides_search:
                nuclides_search[str(nuclide).lower()] += fraction
            if nuclide.nucleus in nuclei_search:
                nuclei_search[nuclide.nucleus] += fraction
            if nuclide.element in element_search:
                element_search[nuclide.element] += fraction

        threshold_check = lambda x: x > threshold
        return bool_func(
            (
                bool_func(map(threshold_check, nuclides_search.values())),
                bool_func(map(threshold_check, nuclei_search.values())),
                bool_func(map(threshold_check, element_search.values())),
            )
        )

    def clear(self):
        """Clears all nuclide components from this material.

        .. versionadded:: 1.0.0
        """
        for _ in range(len(self)):
            del self[0]

    def normalize(self):
        """Normalizes the components fractions so that they sum to 1.0.

        .. versionadded:: 1.0.0
        """
        total_frac = sum(self.values)
        for _, val_node in self._components:
            val_node.value /= total_frac

    @property
    def values(self):
        """Get just the fractions, or values from this material.

        This acts like a list. It is iterable, and indexable.

        Examples
        ^^^^^^^^

        .. testcode::

            import montepy
            mat = montepy.Material()
            mat.number = 5
            enrichment = 0.04

            # define UO2 with enrichment of 4.0%
            mat.add_nuclide("8016.00c", 2/3)
            mat.add_nuclide("U-235.00c", 1/3 * enrichment)
            mat.add_nuclide("U-238.00c", 2/3 * (1 - enrichment))

            for val in mat.values:
                print(val)
            # iterables can be used with other functions
            max_frac = max(mat.values)
            print("max", max_frac)

        This would print:

        .. testoutput::

            0.6666666666666666
            0.013333333333333332
            0.6399999999999999
            max 0.6666666666666666

        .. testcode::

            # get value by index
            print(mat.values[0])

            # set the value, and double enrichment
            mat.values[1] *= 2.0
            print(mat.values[1])

        This would print:

        .. testoutput::

            0.6666666666666666
            0.026666666666666665

        .. versionadded:: 1.0.0

        Returns
        -------
        Generator[float]
        """

        def setter(old_val, new_val):
            if not isinstance(new_val, Real):
                raise TypeError(
                    f"Value must be set to a float. {new_val} of type {type(new_val)} given."
                )
            if new_val < 0.0:
                raise ValueError(
                    f"Value must be greater than or equal to 0. {new_val} given."
                )
            return (old_val[0], new_val)

        return _MatCompWrapper(self, 1, setter)

    @property
    def nuclides(self):
        """Get just the fractions, or values from this material.

        This acts like a list. It is iterable, and indexable.

        Examples
        ^^^^^^^^

        .. testcode::

            import montepy
            mat = montepy.Material()
            mat.number = 5
            enrichment = 0.04

            # define UO2 with enrichment of 4.0%
            mat.add_nuclide("8016.00c", 2/3)
            mat.add_nuclide("U-235.00c", 1/3 * enrichment)
            mat.add_nuclide("U-238.00c", 2/3 * (1 - enrichment))

            for nuc in mat.nuclides:
                print(repr(nuc))
            # iterables can be used with other functions
            max_zaid = max(mat.nuclides)

        this would print:

        .. testoutput::

            Nuclide('O-16.00c')
            Nuclide('U-235.00c')
            Nuclide('U-238.00c')

        .. testcode::

            # get value by index
            print(repr(mat.nuclides[0]))

            # set the value, and double enrichment
            mat.nuclides[1] = montepy.Nuclide("U-235.80c")

        .. testoutput::

                 Nuclide('O-16.00c')

        .. versionadded:: 1.0.0

        Returns
        -------
        Generator[Nuclide]
        """

        def setter(old_val, new_val):
            if not isinstance(new_val, Nuclide):
                raise TypeError(
                    f"Nuclide must be set to a Nuclide. {new_val} of type {type(new_val)} given."
                )
            return (new_val, old_val[1])

        return _MatCompWrapper(self, 0, setter)

    def __prep_element_filter(self, filter_obj):
        """Makes a filter function for an element.

        For use by find
        """
        if isinstance(filter_obj, str):
            filter_obj = Element.get_by_symbol(filter_obj).Z
        if isinstance(filter_obj, Element):
            filter_obj = filter_obj.Z
        wrapped_filter = self.__prep_filter(filter_obj, "Z")
        return wrapped_filter

    def __prep_filter(self, filter_obj, attr=None):
        """Makes a filter function wrapper"""
        if filter_obj is None:
            return lambda _: True

        if isinstance(filter_obj, slice):

            def slicer(val):
                if attr is not None:
                    val = getattr(val, attr)
                if filter_obj.start:
                    start = filter_obj.start
                    if val < filter_obj.start:
                        return False
                else:
                    start = 0
                if filter_obj.stop:
                    if val >= filter_obj.stop:
                        return False
                if filter_obj.step:
                    if (val - start) % filter_obj.step != 0:
                        return False
                return True

            return slicer
        if attr:
            return lambda val: getattr(val, attr) == filter_obj
        return lambda val: val == filter_obj

    def find(
        self,
        name: str = None,
        element: Union[Element, str, Integral, slice] = None,
        A: Union[int, slice] = None,
        meta_state: Union[int, slice] = None,
        library: Union[str, slice] = None,
        strict: bool = False,
    ) -> Generator[tuple[int, tuple[Nuclide, float]]]:
        """Finds all components that meet the given criteria.

        The criteria are additive, and a component must match all criteria.
        That is the boolean and operator is used.
        Slices can be specified at most levels allowing to search by a range of values.
        For numerical quantities slices are rather intuitive, and follow the same rules that list indices do.
        For elements slices are by Z number only.
        For the library the slicing is done using string comparisons.

        Examples
        --------

        .. testcode::

            import montepy
            mat = montepy.Material()
            mat.number = 1

            # make non-sense material
            for nuclide in ["U-235.80c", "U-238.70c", "Pu-239.00c", "O-16.00c", "C-0", "C-12.00c", "Fe-56"]:
                mat.add_nuclide(nuclide, 0.1)

            print("Get all uranium nuclides.")
            print(list(mat.find(element = "U")))

            print("Get all transuranics")
            print(list(mat.find(element = slice(92, 100))))

            print("Get all ENDF/B-VIII.0")
            print(list(mat.find(library = slice("00c", "09c"))))

        This would print:

        .. testoutput::

            Get all uranium nuclides.
            [(0, (Nuclide('U-235.80c'), 0.1)), (1, (Nuclide('U-238.70c'), 0.1))]
            Get all transuranics
            [(0, (Nuclide('U-235.80c'), 0.1)), (1, (Nuclide('U-238.70c'), 0.1)), (2, (Nuclide('Pu-239.00c'), 0.1))]
            Get all ENDF/B-VIII.0
            [(2, (Nuclide('Pu-239.00c'), 0.1)), (3, (Nuclide('O-16.00c'), 0.1)), (5, (Nuclide('C-12.00c'), 0.1))]

        Strict (Explicit) Matching
        ^^^^^^^^^^^^^^^^^^^^^^^^^^

        Generally this functions treats ambiguity implicitly, and will match as many nuclides as possible.
        This is generally useful, but not always.
        By default when only an element is given all daughter nuclides match, as seen above.
        However, MCNP does provide some "natural" or "elemental" nuclear data,
        and it would be helpful to find these sometimes.
        For instance, you may want to find all instances of elemental nuclides,
        and replace them with explicit isotopes (for instance migrating from ENDF/B-VII.1 to ENDF/B-VIII).
        In these cases the ``strict`` argument is needed.
        When ``strict`` is True an ambiguous ``A`` will only match elemental data:

        .. testcode::

            print("Strict: False", list(mat.find(element="C")))
            print("Strict: True", list(mat.find(element="C", strict=True)))

        will print:

        .. testoutput::

            Strict: False [(4, (Nuclide('C-0'), 0.1)), (5, (Nuclide('C-12.00c'), 0.1))]
            Strict: True [(4, (Nuclide('C-0'), 0.1))]

        Similarly to find nuclides with no library defined you can use strict:

        .. testcode::

            print("Strict: False", list(mat.find(library=None)))
            print("Strict: True", list(mat.find(library=None, strict=True)))

        This would print:

        .. testoutput::

            Strict: False [(0, (Nuclide('U-235.80c'), 0.1)), (1, (Nuclide('U-238.70c'), 0.1)), (2, (Nuclide('Pu-239.00c'), 0.1)), (3, (Nuclide('O-16.00c'), 0.1)), (4, (Nuclide('C-0'), 0.1)), (5, (Nuclide('C-12.00c'), 0.1)), (6, (Nuclide('Fe-56'), 0.1))]
            Strict: True [(4, (Nuclide('C-0'), 0.1)), (6, (Nuclide('Fe-56'), 0.1))]

        .. versionadded:: 1.0.0

        Parameters
        ----------
        name : str
            The name to pass to Nuclide to search by a specific Nuclide.
            If an element name is passed this will only match elemental
            nuclides.
        element : Element, str, int, slice
            the element to filter by, slices must be slices of integers.
            This will match all nuclides that are based on this element.
            e.g., "U" will match U-235 and U-238.
        A : int, slice
            the filter for the nuclide A number.
        meta_state : int, slice
            the metastable isomer filter.
        library : str, slice
            the libraries to limit the search to.
        strict : bool
            When true this will strictly match elements as only elements
            (when no A is given), and only match blank libraries when no
            library is given.

        Returns
        -------
        Generator[tuple[int, tuple[Nuclide, float]]]
            a generator of all matching nuclides, as their index and
            then a tuple of their nuclide, and fraction pairs that
            match.
        """
        # nuclide type enforcement handled by `Nuclide`
        if not isinstance(element, (Element, str, Integral, slice, type(None))):
            raise TypeError(
                f"Element must be only Element, str, int or slice types. {element} of type{type(element)} given."
            )
        if not isinstance(A, (Integral, slice, type(None))):
            raise TypeError(
                f"A must be an int or a slice. {A} of type {type(A)} given."
            )
        if not isinstance(meta_state, (Integral, slice, type(None))):
            raise TypeError(
                f"meta_state must an int or a slice. {meta_state} of type {type(meta_state)} given."
            )
        if not isinstance(library, (str, slice, type(None))):
            raise TypeError(
                f"library must a str or a slice. {library} of type {type(library)} given."
            )
        if not isinstance(strict, bool):
            raise TypeError(
                f"strict must be a bool. {strict} of type {type(strict)} given."
            )
        if name:
            fancy_nuclide = Nuclide(name)
            if fancy_nuclide.A == 0 and not strict:
                element = fancy_nuclide.element
                fancy_nuclide = None
        else:
            fancy_nuclide = None
        if fancy_nuclide and not fancy_nuclide.library:
            first_filter = self.__prep_filter(fancy_nuclide.nucleus, "nucleus")
        else:
            first_filter = self.__prep_filter(fancy_nuclide)

        # create filter for defaults if strict
        if strict:
            # if strict and element switch to A=0
            if element and A is None:
                A = 0
            if library is None:
                library = ""
        filters = [
            first_filter,
            self.__prep_element_filter(element),
            self.__prep_filter(A, "A"),
            self.__prep_filter(meta_state, "meta_state"),
            self.__prep_filter(library, "library"),
        ]
        for idx, component in enumerate(self):
            for filt in filters:
                found = filt(component[0])
                if not found:
                    break
            if found:
                yield idx, component

    def find_vals(
        self,
        name: str = None,
        element: Union[Element, str, int, slice] = None,
        A: Union[int, slice] = None,
        meta_state: Union[int, slice] = None,
        library: Union[str, slice] = None,
        strict: bool = False,
    ) -> Generator[float]:
        """A wrapper for :func:`find` that only returns the fractions of the components.

        For more examples see that function.

        Examples
        ^^^^^^^^

        .. testcode::

            import montepy
            mat = montepy.Material()
            mat.number = 1

            # make non-sense material
            for nuclide in ["U-235.80c", "U-238.70c", "Pu-239.00c", "O-16.00c"]:
                mat.add_nuclide(nuclide, 0.1)

            # get fraction that is uranium
            print(sum(mat.find_vals(element= "U")))

        which would intuitively print:

        .. testoutput::

            0.2

        .. versionadded:: 1.0.0

        Parameters
        ----------
        name : str
            The name to pass to Nuclide to search by a specific Nuclide.
            If an element name is passed this will only match elemental
            nuclides.
        element : Element, str, int, slice
            the element to filter by, slices must be slices of integers.
            This will match all nuclides that are based on this element.
            e.g., "U" will match U-235 and U-238.
        A : int, slice
            the filter for the nuclide A number.
        meta_state : int, slice
            the metastable isomer filter.
        library : str, slice
            the libraries to limit the search to.
        strict : bool
            whether to strictly match elements as only elements (when no
            A is given), and only match blank libraries when no library
            is given.

        Returns
        -------
        Generator[float]
            a generator of fractions whose nuclide matches the criteria.
        """
        for _, (_, fraction) in self.find(
            name, element, A, meta_state, library, strict
        ):
            yield fraction

    def __bool__(self):
        return bool(self._components)

    @make_prop_pointer("_thermal_scattering", thermal_scattering.ThermalScatteringLaw)
    def thermal_scattering(self) -> thermal_scattering.ThermalScatteringLaw:
        """The thermal scattering law for this material

        Returns
        -------
        ThermalScatteringLaw
        """
        return self._thermal_scattering

    @property
    def cells(self) -> Generator[montepy.cell.Cell]:
        """A generator of the cells that use this material.

        Returns
        -------
        Generator[Cell]
            an iterator of the Cell objects which use this.
        """
        if self._problem:
            for cell in self._problem.cells:
                if cell.material == self:
                    yield cell

    def format_for_mcnp_input(self, mcnp_version):
        lines = super().format_for_mcnp_input(mcnp_version)
        if self.thermal_scattering is not None:
            lines += self.thermal_scattering.format_for_mcnp_input(mcnp_version)
        return lines

    def _update_values(self):
        for nuclide, fraction in self._components:
            node = nuclide._tree
            parts = node.value.split(".")
            fraction.is_negative = not self.is_atom_fraction
            if (
                len(parts) > 1
                and parts[-1] != str(nuclide.library)
                or (len(parts) == 1 and str(nuclide.library))
            ):
                node.value = nuclide.mcnp_str()

    def add_thermal_scattering(self, law):
        """Adds thermal scattering law to the material

        Parameters
        ----------
        law : str
            the law that is mcnp formatted
        """
        if not isinstance(law, str):
            raise TypeError(
                f"Thermal Scattering law for material {self.number} must be a string"
            )
        self._thermal_scattering = thermal_scattering.ThermalScatteringLaw(
            material=self
        )
        self._thermal_scattering.add_scattering_law(law)

    def update_pointers(self, data_inputs: list[montepy.data_inputs.DataInput]):
        """Updates pointer to the thermal scattering data

        Parameters
        ----------
        data_inputs : list[DataInput]
            a list of the data inputs in the problem
        """
        pass

    @staticmethod
    def _class_prefix():
        return "m"

    @staticmethod
    def _has_number():
        return True

    @staticmethod
    def _has_classifier():
        return 0

    def __repr__(self):
        ret = f"MATERIAL: {self.number} fractions: "
        if self.is_atom_fraction:
            ret += "atom\n"
        else:
            ret += "mass\n"

        for component in self:
            ret += f"{component[0]} {component[1]}\n"
        if self.thermal_scattering:
            ret += f"Thermal Scattering: {self.thermal_scattering}"

        return ret

    def __str__(self):
        elements = self.get_material_elements()
        print_el = []
        if len(elements) > MAX_PRINT_ELEMENTS:
            print_elements = elements[0:MAX_PRINT_ELEMENTS]
            print_elements.append("...")
            print_elements.append(elements[-1])
        else:
            print_elements = elements
        print_elements = [
            element.name if isinstance(element, Element) else element
            for element in print_elements
        ]
        return f"MATERIAL: {self.number}, {print_elements}"

    def get_material_elements(self):
        """Get the elements that are contained in this material.

        This is sorted by the most common element to the least common.

        Returns
        -------
        list[Element]
            a sorted list of elements by total fraction
        """
        element_frac = co.Counter()
        for nuclide, fraction in self:
            element_frac[nuclide.element] += fraction
        element_sort = sorted(element_frac.items(), key=lambda p: p[1], reverse=True)
        elements = [p[0] for p in element_sort]
        return elements

    def validate(self):
        if len(self._components) == 0 and self.number != 0:
            raise IllegalState(
                f"Material: {self.number} does not have any components defined."
            )

    def __eq__(self, other):
        if not isinstance(other, Material):
            return False
        if self.number != other.number:
            return False
        if len(self) != len(other):
            return False
        my_comp = sorted(self, key=lambda c: c[0])
        other_comp = sorted(other, key=lambda c: c[0])
        for mine, yours in zip(my_comp, other_comp):
            if mine[0] != yours[0]:
                return False
            if not math.isclose(mine[1], yours[1]):
                return False
        return True

    def __setstate__(self, state):
        super().__setstate__(state)
        self._default_libs._link_to_parent(self)<|MERGE_RESOLUTION|>--- conflicted
+++ resolved
@@ -89,13 +89,7 @@
                 pass  # Already unset, nothing to do
             return
         if not isinstance(value, (Library, str)):
-<<<<<<< HEAD
             raise TypeError("Default library value must be a Library, str, or None")
-=======
-            raise TypeError(
-                f"Value must be a library or str. {value} of type: {type(value).__name__} given."
-            )
->>>>>>> 92a6fb17
         if isinstance(value, str):
             value = Library(value)
         try:
