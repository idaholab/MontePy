--- conflicted
+++ resolved
@@ -14,13 +14,10 @@
 from montepy.utilities import *
 
 import re
-
-<<<<<<< HEAD
+import warnings
+
 # TODO implement default library for problem and material
 # TODO implement change all libraries
-=======
-import warnings
->>>>>>> d0c12e1d
 
 
 def _number_validator(self, number):
@@ -79,14 +76,7 @@
                             input,
                             f"Material definitions for material: {self.number} cannot use atom and mass fraction at the same time",
                         )
-<<<<<<< HEAD
                 self._components.append((isotope, fraction))
-=======
-
-                self._material_components[isotope] = MaterialComponent(
-                    isotope, fraction, suppress_warning=True
-                )
->>>>>>> d0c12e1d
 
     @make_prop_val_node("_old_number")
     def old_number(self):
@@ -120,12 +110,6 @@
         """
             The internal dictionary containing all the components of this material.
 
-        .. deprecated:: 0.4.1
-            MaterialComponent has been deprecated as part of a redesign for the material
-            interface due to a critical bug in how MontePy handles duplicate nuclides.
-            See :ref:`migrate 0 1`.
-
-<<<<<<< HEAD
         .. deprecated:: 0.4.1
             MaterialComponent has been deprecated as part of a redesign for the material
             interface due to a critical bug in how MontePy handles duplicate nuclides.
@@ -285,19 +269,6 @@
         else:
             end = keys[slicer.end]
         return [old and key < end for key, old in zip(keys, ret)]
-=======
-            The keys are :class:`~montepy.data_inputs.isotope.Isotope` instances, and the values are
-            :class:`~montepy.data_inputs.material_component.MaterialComponent` instances.
-
-            :rtype: dict
-        """
-        warnings.warn(
-            f"""material_components is deprecated, and will be removed in MontePy 1.0.0.
-See <https://www.montepy.org/migrations/migrate0_1.html> for more information """,
-            DeprecationWarning,
-        )
-        return self._material_components
->>>>>>> d0c12e1d
 
     @make_prop_pointer("_thermal_scattering", thermal_scattering.ThermalScatteringLaw)
     def thermal_scattering(self):
