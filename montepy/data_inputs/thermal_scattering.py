--- conflicted
+++ resolved
@@ -32,7 +32,6 @@
         the parent Material object that owns this
     """
 
-<<<<<<< HEAD
     _parser = ThermalParser
 
     def __init__(
@@ -49,11 +48,6 @@
     _KEYS_TO_PRESERVE = {"_parent_material"}
 
     def _init_blank(self):
-=======
-    _parser = ThermalParser()
-
-    def __init__(self, input: InitInput = "", material=None):
->>>>>>> 26f5852b
         self._old_number = self._generate_default_node(int, -1)
         self._parent_material = None
         self._scattering_laws = []
@@ -100,12 +94,7 @@
         return self._parent_material
 
     @property
-<<<<<<< HEAD
-    @needs_full_tree
-    def thermal_scattering_laws(self):
-=======
     def thermal_scattering_laws(self) -> list[str]:
->>>>>>> 26f5852b
         """The thermal scattering laws to use for this material as strings.
 
         Returns
@@ -118,20 +107,9 @@
         return ret
 
     @thermal_scattering_laws.setter
-<<<<<<< HEAD
+    @args_checked
     @needs_full_tree
-    def thermal_scattering_laws(self, laws):
-        if not isinstance(laws, list):
-            raise TypeError("thermal_scattering_laws must be a list")
-        for law in laws:
-            if not isinstance(law, str):
-                raise TypeError(
-                    f"element {law} in thermal_scattering_laws must be a string"
-                )
-=======
-    @args_checked
     def thermal_scattering_laws(self, laws: ty.Iterable[str]):
->>>>>>> 26f5852b
         self._scattering_laws.clear()
         for law in laws:
             self._scattering_laws.append(self._generate_default_node(str, law))
