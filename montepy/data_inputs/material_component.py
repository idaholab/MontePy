--- conflicted
+++ resolved
@@ -1,17 +1,4 @@
 # Copyright 2024, Battelle Energy Alliance, LLC All Rights Reserved.
-<<<<<<< HEAD
-=======
-from montepy.data_inputs.isotope import Isotope
-from montepy.input_parser.syntax_node import PaddingNode, ValueNode
-from montepy.utilities import make_prop_val_node
-
-import warnings
-
-
-def _enforce_positive(self, val):
-    if val <= 0:
-        raise ValueError(f"material component fraction must be > 0. {val} given.")
->>>>>>> d0c12e1d
 
 
 class MaterialComponent:
@@ -33,55 +20,8 @@
     :type suppress_warning: bool
     """
 
-<<<<<<< HEAD
     def __init__(self, isotope, fraction):
         raise DeprecationWarning(
             f"""MaterialComponent is deprecated, and has been removed in MontePy 1.0.0.
 See <https://www.montepy.org/migrations/migrate0_1.html> for more information """,
-        )
-=======
-    def __init__(self, isotope, fraction, suppress_warning=False):
-        if not suppress_warning:
-            warnings.warn(
-                f"""MaterialComponent is deprecated, and will be removed in MontePy 1.0.0.
-See <https://www.montepy.org/migrations/migrate0_1.html> for more information """,
-                DeprecationWarning,
-            )
-        if not isinstance(isotope, Isotope):
-            raise TypeError(f"Isotope must be an Isotope. {isotope} given")
-        if isinstance(fraction, (float, int)):
-            fraction = ValueNode(str(fraction), float, padding=PaddingNode(" "))
-        elif not isinstance(fraction, ValueNode) or not isinstance(
-            fraction.value, float
-        ):
-            raise TypeError(f"fraction must be float ValueNode. {fraction} given.")
-        self._isotope = isotope
-        self._tree = fraction
-        if fraction.value < 0:
-            raise ValueError(f"Fraction must be > 0. {fraction.value} given.")
-        self._fraction = fraction
-
-    @property
-    def isotope(self):
-        """
-        The isotope for this material_component
-
-        :rtype: Isotope
-        """
-        return self._isotope
-
-    @make_prop_val_node("_fraction", (float, int), float, _enforce_positive)
-    def fraction(self):
-        """
-        The fraction of the isotope for this component
-
-        :rtype: float
-        """
-        pass
-
-    def __str__(self):
-        return f"{self.isotope} {self.fraction}"
-
-    def __repr__(self):
-        return f"{self.isotope} {self.fraction}"
->>>>>>> d0c12e1d
+        )