# Copyright 2024, Battelle Energy Alliance, LLC All Rights Reserved.
import re

import montepy
from montepy.utilities import *
from montepy.data_inputs import (
    data_input,
    fill,
    importance,
    lattice_input,
    material,
    mode,
    thermal_scattering,
    universe_input,
    volume,
)
from montepy.data_inputs import transform

PREFIX_MATCHES = {
    fill.Fill,
    importance.Importance,
    lattice_input.LatticeInput,
    material.Material,
    mode.Mode,
    thermal_scattering.ThermalScatteringLaw,
    transform.Transform,
    volume.Volume,
    universe_input.UniverseInput,
}

VERBOTEN = {"de", "sdef"}


<<<<<<< HEAD
def parse_data(input: montepy.mcnp_object.InitInput, *, jit_parse: bool = True):
=======
@args_checked
def parse_data(input: montepy.mcnp_object.InitInput):
>>>>>>> 26f5852b
    """Parses the data input as the appropriate object if it is supported.

    Parameters
    ----------
    input : Input | str
        the Input object for this Data input

    Returns
    -------
    DataInput
        the parsed DataInput object
    """

    base_input = data_input.DataInput(input, fast_parse=True)
    prefix = base_input.prefix
    if base_input.prefix in VERBOTEN:
        return data_input.ForbiddenDataInput(input)
    for DataClass in PREFIX_MATCHES:
        if prefix == DataClass._class_prefix():
            return DataClass(input, jit_parse=jit_parse)
    return data_input.DataInput(input, jit_parse=jit_parse)<|MERGE_RESOLUTION|>--- conflicted
+++ resolved
@@ -31,12 +31,8 @@
 VERBOTEN = {"de", "sdef"}
 
 
-<<<<<<< HEAD
+@args_checked
 def parse_data(input: montepy.mcnp_object.InitInput, *, jit_parse: bool = True):
-=======
-@args_checked
-def parse_data(input: montepy.mcnp_object.InitInput):
->>>>>>> 26f5852b
     """Parses the data input as the appropriate object if it is supported.
 
     Parameters
