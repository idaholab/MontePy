# Copyright 2024, Battelle Energy Alliance, LLC All Rights Reserved.
from __future__ import annotations
from abc import abstractmethod
import copy

import montepy
<<<<<<< HEAD
from montepy.errors import *
from montepy.input_parser import syntax_node
=======
from montepy.exceptions import *
>>>>>>> 07ae89fc
from montepy.input_parser.data_parser import (
    ClassifierParser,
    DataParser,
    JitDataParser,
    ParamOnlyDataParser,
)
from montepy.input_parser.mcnp_input import Input
from montepy.particle import Particle
from montepy.mcnp_object import MCNP_Object, InitInput

import re
from typing import Union


class _ClassifierInput(Input):
    """A specialized subclass that returns only 1 useful token."""

    def tokenize(self):
        """Returns one token after all starting comments and spaces."""
        last_in_comment = True
        for token in super().tokenize():
            if token is None:
                break
            if last_in_comment:
                if token.type not in {"COMMENT", "SPACE"}:
                    last_in_comment = False
            else:
                if token.type == "SPACE":
                    break
            yield token


class DataInputAbstract(MCNP_Object):
    """Parent class to describe all MCNP data inputs.

    Parameters
    ----------
    input : Union[Input, str]
        the Input object representing this data input
    fast_parse : bool
        Whether or not to only parse the first word for the type of
        data.
    """

    _parser = DataParser

    _classifier_parser = ClassifierParser()

    _JitParser = JitDataParser

    def __init__(
        self, input: InitInput = None, fast_parse=False, *, jit_parse: bool = True
    ):
        if not fast_parse:
            super().__init__(input, jit_parse=jit_parse)
        else:
            if input:
                if isinstance(input, str):
                    input = _ClassifierInput(
                        input.split("\n"),
                        montepy.input_parser.block_type.BlockType.DATA,
                    )
                else:
                    input = copy.copy(input)
                    input.__class__ = _ClassifierInput
            self._old_parser = self._parser
            self._parser = self._classifier_parser
            super().__init__(input, jit_parse=jit_parse)
            self._parser = self._old_parser
            del self._old_parser

    def _generate_default_tree(self):
        ret = {}
        ret["start_pad"] = syntax_node.PaddingNode()
        ret["classifier"] = syntax_node.ClassifierNode()
        ret["classifier"].prefix = syntax_node.ValueNode(
            None, str, padding=None, never_pad=True
        )
        ret["keyword"] = syntax_node.ValueNode(None, str, padding=None)
        ret["data"] = syntax_node.ListNode("empty data")
        ret["parameters"] = syntax_node.ParametersNode()
        self._tree = syntax_node.SyntaxNode("blank data tree", ret)

    def _init_blank(self):
        self._particles = None

    def _parse_tree(self):
        self.__split_name(input)

    def _jit_light_init(self, input: Input):
        super()._jit_light_init(input)
        classifier = self._classifier
        print(classifier)
        self._prefix = classifier.prefix.value
        self._input_number = classifier.number
        if classifier.particles:
            self._particles = classifier.particles.particles
        self._modifier = classifier.modifier

    @staticmethod
    @abstractmethod
    def _class_prefix():
        """The text part of the input identifier.

        For example: for a material the prefix is ``m``

        this must be lower case

        Returns
        -------
        str
            the string of the prefix that identifies a input of this
            class.
        """
        pass

    @staticmethod
    @abstractmethod
    def _has_number():
        """Whether or not this class supports numbering.

        For example: ``kcode`` doesn't allow numbers but tallies do allow it e.g., ``f7``

        Returns
        -------
        bool
            True if this class allows numbers
        """
        pass

    @staticmethod
    @abstractmethod
    def _has_classifier():
        """Whether or not this class supports particle classifiers.

        For example: ``kcode`` doesn't allow particle types but tallies do allow it e.g., ``f7:n``

        * 0 : not allowed
        * 1 : is optional
        * 2 : is mandatory

        Returns
        -------
        int
            True if this class particle classifiers
        """
        pass

    @property
    def particle_classifiers(self):
        """The particle class part of the input identifier as a parsed list.

        This is parsed from the input that was read.

        For example: the classifier for ``F7:n`` is ``:n``, and ``imp:n,p`` is ``:n,p``
        This will be parsed as a list: ``[<Particle.NEUTRON: 'N'>, <Particle.PHOTON: 'P'>]``.

        Returns
        -------
        list
            the particles listed in the input if any. Otherwise None
        """
        if self._particles:
            return self._particles
        return None

    @property
    def prefix(self):
        """The text part of the input identifier parsed from the input.

        For example: for a material like: ``m20`` the prefix is ``m``.
        this will always be lower case.
        Can also be called the mnemonic.

        Returns
        -------
        str
            The prefix read from the input
        """
        return self._prefix.lower()

    @property
    def prefix_modifier(self):
        """The modifier to a name prefix that was parsed from the input.

        For example: for a transform: ``*tr5`` the modifier is ``*``

        Returns
        -------
        str
            the prefix modifier that was parsed if any. None if
            otherwise.
        """
        return self._modifier

    @property
    def data(self):
        """The syntax tree actually holding the data.

        Returns
        -------
        ListNode
            The syntax tree with the information.
        """
        return self._tree["data"]

    @property
    def classifier(self):
        """The syntax tree object holding the data classifier.

        For example this would container information like ``M4``, or ``F104:n``.

        Returns
        -------
        ClassifierNode
            the classifier for this data_input.
        """
        return self._tree["classifier"]

    def validate(self):
        pass

    def _update_values(self):
        pass

    def update_pointers(self, data_inputs):
        """Connects data inputs to each other

        Parameters
        ----------
        data_inputs : list
            a list of the data inputs in the problem

        Returns
        -------
        bool, None
            True iff this input should be removed from
            ``problem.data_inputs``
        """
        pass

    def __str__(self):
        return f"DATA INPUT: {self._tree['classifier']}"

    def __repr__(self):
        return str(self)

    def __split_name(self, input):
        """Parses the name of the data input as a prefix, number, and a particle classifier.

        This populates the properties:
            prefix
            _input_number
            classifier

        Parameters
        ----------
        input : input
            the input object representing this data input

        Raises
        ------
        MalformedInputError
            if the name is invalid for this DataInput
        """
        self._classifier = self._tree["classifier"]
        self.__enforce_name(input)
        self._input_number = self._classifier.number
        self._prefix = self._classifier._prefix.value
        if self._classifier.particles:
            self._particles = self._classifier.particles.particles
        self._modifier = self._classifier.modifier

    def __enforce_name(self, input):
        """Checks that the name is valid.

        Parameters
        ----------
        input : input
            the input object representing this data input

        Raises
        ------
        MalformedInputError
            if the name is invalid for this DataInput
        """
        classifier = self._classifier
        if self._class_prefix:
            if classifier.prefix.value.lower() != self._class_prefix():
                raise MalformedInputError(
                    input,
                    f"{self._tree['classifier'].format()} has the wrong prefix for {type(self)}",
                )
            if self._has_number():
                try:
                    num = classifier.number.value
                    assert num >= 0
                except (AttributeError, AssertionError) as e:
                    raise MalformedInputError(
                        input,
                        f"{classifier} does not contain a valid number",
                    )
            if not self._has_number() and classifier.number is not None:
                raise MalformedInputError(
                    input,
                    f"{classifier} cannot have a number for {type(self)}",
                )
            if self._has_classifier() == 2 and classifier.particles is None:
                raise MalformedInputError(
                    input,
                    f"{classifier} doesn't have a particle classifier for {type(self)}",
                )
            if self._has_classifier() == 0 and classifier.particles is not None:
                raise MalformedInputError(
                    input,
                    f"{classifier} cannot have a particle classifier for {type(self)}",
                )

    def __lt__(self, other):
        type_comp = self.prefix < other.prefix
        if type_comp:
            return type_comp
        elif self.prefix > other.prefix:
            return type_comp
        else:  # otherwise first part is equal
            return self._input_number.value < other._input_number.value


class DataInput(DataInputAbstract):
    """Catch-all for all other MCNP data inputs.

    Parameters
    ----------
    input : Union[Input, str]
        the Input object representing this data input
    fast_parse : bool
        Whether or not to only parse the first word for the type of
        data.
    prefix : str
        The input prefix found during parsing (internal use only)
    """

    def __init__(
        self, input: InitInput = None, fast_parse: bool = False, prefix: str = None
    ):
        if prefix:
            self._load_correct_parser(prefix)
        super().__init__(input, fast_parse)

    @property
    def _class_prefix(self):
        return None

    @property
    def _has_number(self):  # pragma: no cover
        return None

    @property
    def _has_classifier(self):  # pragma: no cover
        return None

    def _load_correct_parser(self, prefix):
        """Decides if a specialized parser needs to be loaded for barebone
        special cases.

        .. versionadded:: 0.3.0
        """
        PARAM_PARSER = ParamOnlyDataParser
        TALLY_PARSER = montepy.input_parser.tally_parser.TallyParser
        PARSER_PREFIX_MAP = {
            "f": TALLY_PARSER,
            "fm": TALLY_PARSER,
            "fs": montepy.input_parser.tally_seg_parser.TallySegmentParser,
            "sdef": PARAM_PARSER,
        }
        if prefix.lower() in PARSER_PREFIX_MAP:
            self._parser = PARSER_PREFIX_MAP[prefix.lower()]()


class ForbiddenDataInput(DataInputAbstract):
    """MCNP data input that is not actually parsed and only parroted out.

    Current inputs that are in "parser jail":

    * ``DE``
    * ``SDEF``

    Parameters
    ----------
    input : Union[Input, str]
        the Input object representing this data input
    fast_parse : bool
        Whether or not to only parse the first word for the type of
        data.
    prefix : str
        The input prefix found during parsing (internal use only)
    """

    def __init__(
        self,
        input: InitInput = None,
        fast_parse: bool = False,
        prefix: str = None,
        *,
        jit_parse: bool = True,
    ):
        super().__init__(input, True, jit_parse=jit_parse)
        if isinstance(input, str):
            input = montepy.input_parser.mcnp_input.Input(
                input.split("\n"), self._BLOCK_TYPE
            )
        self._input = input

    @property
    def _class_prefix(self):
        return None

    @property
    def _has_number(self):  # pragma: no cover
        return None

    @property
    def _has_classifier(self):  # pragma: no cover
        return None

    def _error_out(self):
        """ """
        raise UnsupportedFeature(
            f"Inputs of type: {self.classifier.prefix} are not supported yet "
            "due to their complex syntax."
            "These will be written out correctly, but cannot be edited",
            input,
        )

    @property
    def _prop_error(self):
        self._error_out()

    data = _prop_error
    """
    Not supported.

    .. warning::

        Because this input was not parsed these data are not available.

    raises
    ------
    UnsupportedFeature 
        when called.
    """

    def format_for_mcnp_input(self, mcnp_version: tuple[int]) -> list[str]:
        """Creates a list of strings representing this MCNP_Object that can be
        written to file.

        Parameters
        ----------
        mcnp_version : tuple[int]
            The tuple for the MCNP version that must be exported to.

        Returns
        -------
        list
            a list of strings for the lines that this input will occupy.
        """
        return self._input.input_lines<|MERGE_RESOLUTION|>--- conflicted
+++ resolved
@@ -4,12 +4,8 @@
 import copy
 
 import montepy
-<<<<<<< HEAD
-from montepy.errors import *
+from montepy.exceptions import *
 from montepy.input_parser import syntax_node
-=======
-from montepy.exceptions import *
->>>>>>> 07ae89fc
 from montepy.input_parser.data_parser import (
     ClassifierParser,
     DataParser,
