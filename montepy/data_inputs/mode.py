# Copyright 2024, Battelle Energy Alliance, LLC All Rights Reserved.
from montepy.utilities import *
from montepy.data_inputs.data_input import DataInputAbstract, InitInput
from montepy.input_parser import syntax_node
from montepy.particle import Particle
import montepy.types as ty


class Mode(DataInputAbstract):
    """Class for the particle mode for a problem.

    Parameters
    ----------
    input : Input
        the Input object representing this data input
    """

<<<<<<< HEAD
    def _init_blank(self):
        self._particles = {Particle.NEUTRON}

    def _parse_tree(self):
        super()._parse_tree()
        self._particles = set()
        self._parse_and_override_particle_modes([p.value for p in self._tree["data"]])
=======
    @args_checked
    def __init__(self, input: InitInput = None):
        super().__init__(input)
        if input:
            self._particles = set()
            self._parse_and_override_particle_modes(
                [p.value for p in self._tree["data"]]
            )
        else:
            self._particles = {Particle.NEUTRON}
            classifier = syntax_node.ClassifierNode()
            classifier.prefix = self._generate_default_node(str, "MODE")
            classifier.padding = syntax_node.PaddingNode(" ")
            self._tree = syntax_node.SyntaxNode(
                "mode",
                {
                    "classifier": classifier,
                    "data": syntax_node.ListNode("particles"),
                },
            )
>>>>>>> 26f5852b

    def _parse_and_override_particle_modes(self, particles):
        self._particles = set()
        for particle in particles:
            if not isinstance(particle, str):
                raise TypeError(f"Mode particle must be a str. {particle} given.")
            self._particles.add(Particle(particle.upper()))

    @property
    def particles(self):
        """The type of particles involved in this problem.

        The set will contain instances of :class:`montepy.particle.Particle`.

        Returns
        -------
        set
        """
        return self._particles.copy()

    @args_checked
    def add(self, particle: Particle | str | syntax_node.ValueNode):
        """Adds the given particle to the problem.

        If specifying particle type by string this must be the MCNP shorthand,
        such as ``n`` for ``Particle.NEUTRON``.

        Parameters
        ----------
        particle : Particle, str
            the particle type to add to the mode.

        Raises
        ------
        ValueError
            if string is not a valid particle shorthand.
        """
        if isinstance(particle, (str, syntax_node.ValueNode)):
            # error catching not needed
            # enum will raise ValueError "foo is not a valid Particle"
            if isinstance(particle, syntax_node.ValueNode):
                particle = particle.value
            particle = Particle(particle.upper())
        self._particles.add(particle)

    @args_checked
    def remove(self, particle: Particle | str):
        """Remove the given particle from the problem

        Parameters
        ----------
        particle : Particle, str
            the particle type to remove from the mode.

        Raises
        ------
        ValueError
            if string is not a valid particle shorthand.
        """
        if isinstance(particle, str):
            particle = Particle(particle.upper())
        self._particles.remove(particle)

    @args_checked
    def set(self, particles: str | ty.Iterable[Particle | str]):
        """Completely override the current mode.

        Can specify it as:
         * ``"n p"``
         * ``["n", "p"]``
         * ``[Particle.NEUTRON, Particle.PHOTON]``

        Parameters
        ----------
        particles : list, str
            the particles that the mode will be switched to.

        Raises
        ------
        ValueError
            if string is not a valid particle shorthand.
        """
        if isinstance(particles, ty.Iterable) and not isinstance(particles, str):
            is_str = True
            for particle in particles:
                if isinstance(particle, Particle):
                    is_str = False
        else:
            particles = particles.split()
            is_str = True
        if is_str:
            self._parse_and_override_particle_modes(particles)
        else:
            for particle in particles:
                if not isinstance(particle, Particle):
                    raise ValueError("cannot mix particle and string in mode")
            self._particles = set(particles)

    def __contains__(self, obj):
        return obj in self._particles

    def __iter__(self):
        return iter(self._particles)

    def __len__(self):
        return len(self._particles)

    def __str__(self):
        return f"Mode: {self.particles}"

    @staticmethod
    def _class_prefix():
        return "mode"

    @staticmethod
    def _has_number():
        return False

    @staticmethod
    def _has_classifier():
        return 0

    def _update_values(self):
        old_particles = {}
        for particle in self._tree["data"]:
            part = Particle(particle.value.upper())
            old_particles[part] = particle
        old_parts = set(old_particles.keys())
        to_remove = old_parts - self.particles
        to_add = self.particles - old_parts
        for removal in to_remove:
            node = old_particles[removal]
            self._tree["data"].remove(node)
        for addition in to_add:
            self._tree["data"].append(self._generate_default_node(str, addition.value))<|MERGE_RESOLUTION|>--- conflicted
+++ resolved
@@ -15,7 +15,6 @@
         the Input object representing this data input
     """
 
-<<<<<<< HEAD
     def _init_blank(self):
         self._particles = {Particle.NEUTRON}
 
@@ -23,28 +22,6 @@
         super()._parse_tree()
         self._particles = set()
         self._parse_and_override_particle_modes([p.value for p in self._tree["data"]])
-=======
-    @args_checked
-    def __init__(self, input: InitInput = None):
-        super().__init__(input)
-        if input:
-            self._particles = set()
-            self._parse_and_override_particle_modes(
-                [p.value for p in self._tree["data"]]
-            )
-        else:
-            self._particles = {Particle.NEUTRON}
-            classifier = syntax_node.ClassifierNode()
-            classifier.prefix = self._generate_default_node(str, "MODE")
-            classifier.padding = syntax_node.PaddingNode(" ")
-            self._tree = syntax_node.SyntaxNode(
-                "mode",
-                {
-                    "classifier": classifier,
-                    "data": syntax_node.ListNode("particles"),
-                },
-            )
->>>>>>> 26f5852b
 
     def _parse_and_override_particle_modes(self, particles):
         self._particles = set()
