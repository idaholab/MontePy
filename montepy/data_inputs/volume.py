# Copyright 2024, Battelle Energy Alliance, LLC All Rights Reserved.

from montepy.utilities import *
from montepy.data_inputs.cell_modifier import CellModifierInput
from montepy.exceptions import *
from montepy.constants import DEFAULT_VERSION
from montepy.input_parser.mcnp_input import Jump
from montepy.input_parser import syntax_node
from montepy.mcnp_object import MCNP_Object, InitInput
import montepy.types as ty
from montepy.utilities import *


def _ensure_positive(self, value):
    if value < 0:
        raise ValueError(f"Volume must be positive. {value} given.")


class Volume(CellModifierInput):
    """Class for the data input that modifies cell volumes; ``VOL``.

    Parameters
    ----------
    input : Input
        the Input object representing this data input
    in_cell_block : bool
        if this card came from the cell block of an input file.
    key : str
        the key from the key-value pair in a cell
    value : SyntaxNode
        the value syntax tree from the key-value pair in a cell
    """

<<<<<<< HEAD
    def __init__(
        self,
        input=None,
        in_cell_block=False,
        key=None,
        value=None,
        jit_parse: bool = True,
=======
    @args_checked
    def __init__(
        self,
        input: InitInput = None,
        in_cell_block: bool = False,
        key: str = None,
        value: syntax_node.SyntaxNode = None,
>>>>>>> 26f5852b
    ):
        self._volume = self._generate_default_node(float, None)
        self._calc_by_mcnp = True
        super().__init__(input, in_cell_block, key, value, jit_parse=jit_parse)
        if self.in_cell_block:
            if key:
                value = self._tree["data"][0]
                if value.type != float or value.value < 0:
                    raise ValueError(
                        f"Cell volume must be a number ≥ 0.0. {value} was given"
                    )
                self._volume = value
                self._calc_by_mcnp = False
        elif input and not jit_parse:
            self._volume = []
            tree = self._tree
            if "parameters" in tree:
                raise MalformedInputError(
                    input, f"Volume card can't accept any key-value parameters"
                )
            if (
                "keyword" in tree
                and tree["keyword"].value
                and tree["keyword"].value.lower() == "no"
            ):
                self._calc_by_mcnp = False
            for node in tree["data"]:
                if node.value is not None:
                    try:
                        assert node.type == float
                        assert node.value >= 0
                        self._volume.append(node)
                    except AssertionError:
                        raise MalformedInputError(
                            input, f"Cell volumes by a number ≥ 0.0: {node} given"
                        )
                else:
                    self._volume.append(node)

    def _generate_default_cell_tree(self):
        list_node = syntax_node.ListNode("number sequence")
        list_node.append(self._generate_default_node(float, None))
        classifier = syntax_node.ClassifierNode()
        classifier.prefix = self._generate_default_node(
            str, self._class_prefix().upper(), None
        )
        self._tree = syntax_node.SyntaxNode(
            "volume",
            {
                "classifier": classifier,
                "param_seperator": self._generate_default_node(str, "=", None),
                "data": list_node,
            },
        )

    @staticmethod
    def _class_prefix():
        return "vol"

    @staticmethod
    def _has_number():
        return False

    @staticmethod
    def _has_classifier():
        return 0

    @make_prop_val_node(
        "_volume",
        (float, int, type(None)),
        float,
        validator=_ensure_positive,
        deletable=True,
    )
    def volume(self) -> float:
        """The actual cell volume.

        Only available at the cell level.

        Returns
        -------
        float
            the cell volume iff this is for a single cell
        """
        pass

    @property
    def _tree_value(self):
        if self.in_cell_block:
            return self._volume

    @property
    def is_mcnp_calculated(self) -> bool:
        """Indicates whether or not the cell volume will attempt to be calculated by MCNP.

        This can be disabled by either manually setting the volume or disabling
        this calculation globally.
        This does not guarantee that MCNP will able to do so.
        Complex geometries may make this impossible.

        Returns
        -------
        bool
            True iff MCNP will try to calculate the volume for this
            cell.
        """
        if self._problem and self.in_cell_block:
            if not self._problem.cells._volume.is_mcnp_calculated:
                return False
        return self._calc_by_mcnp

    @is_mcnp_calculated.setter
    def is_mcnp_calculated(self, value):
        if not self.in_cell_block:
            self._calc_by_mcnp = value

    @property
    def has_information(self) -> bool:
        if self.in_cell_block:
            return self.set

    @property
    def set(self) -> bool:
        """If this volume is set.

        Returns
        -------
        bool
            true if the volume is manually set.
        """
        return self.volume is not None

    def merge(self, other):
        raise MalformedInputError(
            other._input, "Cannot have two volume inputs for the problem"
        )

    def push_to_cells(self):
        if not self.in_cell_block and self._problem and self._volume:
            self._check_redundant_definitions()
            cells = self._problem.cells
            for i, cell in enumerate(cells):
                if i >= len(self._volume):
                    return
                vol = self._volume[i]
                if not isinstance(vol, Jump):
                    cell._volume._volume = vol

    def _clear_data(self):
        del self._volume

    def __str__(self):
        ret = "\n".join(self.format_for_mcnp_input(DEFAULT_VERSION))
        return ret

    def __repr__(self):
        ret = (
            f"VOLUME: in_cell: {self._in_cell_block}, calc_by_mcnp: {self.is_mcnp_calculated},"
            f" set_in_block: {self.set_in_cell_block}, "
            f"Volume : {self._volume if hasattr(self, '_volume') else ''}"
        )
        return ret

    def _update_values(self):
        if self.in_cell_block:
            self._update_cell_values()
        else:
            keyword = self._tree["keyword"]
            if not self.is_mcnp_calculated and (
                keyword.value is None or keyword.value.lower() != "no"
            ):
                keyword.value = "NO"
                if keyword.padding is None or len(keyword.padding) == 0:
                    keyword.padding = syntax_node.PaddingNode(" ")
            elif self.is_mcnp_calculated:
                keyword.value = None
            new_vals = self._collect_new_values()
            self.data.update_with_new_values(new_vals)

    def _update_cell_values(self):
        if self._tree["data"][0] is not self._volume:
            self._tree["data"].nodes.pop()
            self._tree["data"].append(self._volume)<|MERGE_RESOLUTION|>--- conflicted
+++ resolved
@@ -31,23 +31,14 @@
         the value syntax tree from the key-value pair in a cell
     """
 
-<<<<<<< HEAD
-    def __init__(
-        self,
-        input=None,
-        in_cell_block=False,
-        key=None,
-        value=None,
-        jit_parse: bool = True,
-=======
     @args_checked
     def __init__(
         self,
         input: InitInput = None,
         in_cell_block: bool = False,
         key: str = None,
-        value: syntax_node.SyntaxNode = None,
->>>>>>> 26f5852b
+        value: syntax_node.SyntaxNode = None,*,
+        jit_parse: bool = True
     ):
         self._volume = self._generate_default_node(float, None)
         self._calc_by_mcnp = True
