--- conflicted
+++ resolved
@@ -140,11 +140,8 @@
         self._density_node = self._generate_default_node(float, None)
         self._surfaces = Surfaces()
         self._complements = Cells()
-<<<<<<< HEAD
-        super().__init__(input, self._parser(), number)
-=======
         try:
-            super().__init__(input, self._parser, number)
+            super().__init__(input, self._parser(), number)
         # Add more information to issue that parser can't access
         except UnsupportedFeature as e:
             base_mesage = e.message
@@ -162,7 +159,6 @@
 
             raise UnsupportedFeature(base_mesage, input, [err]) from e
 
->>>>>>> ce4ef811
         if not input:
             self._generate_default_tree(number)
         self._old_number = copy.deepcopy(self._tree["cell_num"])
