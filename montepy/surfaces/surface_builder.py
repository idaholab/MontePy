# Copyright 2024, Battelle Energy Alliance, LLC All Rights Reserved.
<<<<<<< HEAD
import montepy
=======
from montepy.utilities import *
>>>>>>> 26f5852b
from montepy.surfaces.axis_plane import AxisPlane
from montepy.surfaces.surface import Surface, InitInput
from montepy.surfaces.surface_type import SurfaceType
from montepy.surfaces.cylinder_on_axis import CylinderOnAxis
from montepy.surfaces.cylinder_par_axis import CylinderParAxis
from montepy.surfaces.general_plane import GeneralPlane


<<<<<<< HEAD
def parse_surface(input: InitInput, *, jit_parse: bool = False):
=======
@args_checked
def parse_surface(input: InitInput):
>>>>>>> 26f5852b
    """Builds a Surface object for the type of Surface

    Parameters
    ----------
    input : Input | str
        The Input object representing the input

    Returns
    -------
    Surface
        A Surface object properly parsed. If supported a sub-class of
        Surface will be given.
    """
    ST = SurfaceType
    if isinstance(input, str):
        input = montepy.input_parser.mcnp_input.Input(
            input.split("\n"), montepy.input_parser.block_type.BlockType.SURFACE
        )
    buffer_surface = Surface(input)
    type_of_surface = buffer_surface.surface_type
    for SurfaceClass in {CylinderOnAxis, CylinderParAxis, AxisPlane, GeneralPlane}:
        if type_of_surface in SurfaceClass._allowed_surface_types():
            return SurfaceClass(input, jit_parse=jit_parse)
    return Surface(input)


surface_builder = parse_surface
"""Alias for :func:`parse_surface`.

:deprecated: 1.0.0
    Renamed to be :func:`parse_surface` to be more pythonic.

Parameters
----------
input : Input | str
    The Input object representing the input

Returns
-------
Surface
    A Surface object properly parsed. If supported a sub-class of
    Surface will be given.
"""<|MERGE_RESOLUTION|>--- conflicted
+++ resolved
@@ -1,9 +1,6 @@
 # Copyright 2024, Battelle Energy Alliance, LLC All Rights Reserved.
-<<<<<<< HEAD
 import montepy
-=======
 from montepy.utilities import *
->>>>>>> 26f5852b
 from montepy.surfaces.axis_plane import AxisPlane
 from montepy.surfaces.surface import Surface, InitInput
 from montepy.surfaces.surface_type import SurfaceType
@@ -12,12 +9,8 @@
 from montepy.surfaces.general_plane import GeneralPlane
 
 
-<<<<<<< HEAD
+@args_checked
 def parse_surface(input: InitInput, *, jit_parse: bool = False):
-=======
-@args_checked
-def parse_surface(input: InitInput):
->>>>>>> 26f5852b
     """Builds a Surface object for the type of Surface
 
     Parameters
