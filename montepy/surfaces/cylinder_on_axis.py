--- conflicted
+++ resolved
@@ -32,19 +32,7 @@
         The surface_type to set for this object
     """
 
-<<<<<<< HEAD
     def _load_constants(self):
-=======
-    @args_checked
-    def __init__(
-        self,
-        input: InitInput = None,
-        number: ty.PositiveInt = None,
-        surface_type: SurfaceType | str = None,
-    ):
-        self._radius = self._generate_default_node(float, None)
-        super().__init__(input, number, surface_type)
->>>>>>> 26f5852b
         if len(self.surface_constants) != 1:
             raise ValueError("CylinderOnAxis only accepts one surface_constant")
         self._radius = self._surface_constants[0]
