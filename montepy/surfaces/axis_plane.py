# Copyright 2024, Battelle Energy Alliance, LLC All Rights Reserved.
from __future__ import annotations

import montepy
from .surface_type import SurfaceType
from .surface import Surface, InitInput
from montepy.utilities import *
from montepy.exceptions import *
from montepy.utilities import *
import montepy.types as ty


class AxisPlane(Surface):
    """Represents PX, PY, PZ

    .. versionchanged:: 1.0.0

        Added number parameter

    Parameters
    ----------
    input : Input | str
        The Input object representing the input
    number : int
        The number to set for this object.
    surface_type: SurfaceType | str
        The surface_type to set for this object
    """

    COORDINATE = {SurfaceType.PX: "x", SurfaceType.PY: "y", SurfaceType.PZ: "z"}

<<<<<<< HEAD
    def _load_constants(self):
=======
    @args_checked
    def __init__(
        self,
        input: InitInput = None,
        number: ty.PositiveInt = None,
        surface_type: SurfaceType | str = None,
    ):
        self._location = self._generate_default_node(float, None)
        super().__init__(input, number, surface_type)
>>>>>>> 26f5852b
        if len(self.surface_constants) != 1:
            raise ValueError("AxisPlane must have exactly 1 surface constant")
        self._location = self._surface_constants[0]

    @make_prop_val_node("_location", (float, int), float)
    def location(self):
        """The location of the plane in space.

        Returns
        -------
        float
        """
        pass

    @staticmethod
    def _allowed_surface_types():
        return {SurfaceType.PX, SurfaceType.PY, SurfaceType.PZ}

    def validate(self):
        super().validate()
        if self.location is None:
            raise IllegalState(f"Surface: {self.number} does not have a location set.")

    @args_checked
    def find_duplicate_surfaces(
        self, surfaces: montepy.Surfaces, tolerance: ty.PositiveReal
    ):
        ret = []
        # do not assume transform and periodic surfaces are the same.
        if not self.old_periodic_surface:
            for surface in surfaces:
                if surface != self and surface.surface_type == self.surface_type:
                    if not self.old_periodic_surface:
                        if abs(self.location - surface.location) < tolerance:
                            if self.transform:
                                if surface.transform:
                                    if self.transform.equivalent(
                                        surface.transform, tolerance
                                    ):
                                        ret.append(surface)
                            else:
                                if surface.transform is None:
                                    ret.append(surface)
            return ret
        else:
            return []<|MERGE_RESOLUTION|>--- conflicted
+++ resolved
@@ -29,19 +29,7 @@
 
     COORDINATE = {SurfaceType.PX: "x", SurfaceType.PY: "y", SurfaceType.PZ: "z"}
 
-<<<<<<< HEAD
     def _load_constants(self):
-=======
-    @args_checked
-    def __init__(
-        self,
-        input: InitInput = None,
-        number: ty.PositiveInt = None,
-        surface_type: SurfaceType | str = None,
-    ):
-        self._location = self._generate_default_node(float, None)
-        super().__init__(input, number, surface_type)
->>>>>>> 26f5852b
         if len(self.surface_constants) != 1:
             raise ValueError("AxisPlane must have exactly 1 surface constant")
         self._location = self._surface_constants[0]
