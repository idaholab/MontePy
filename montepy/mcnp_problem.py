# Copyright 2024, Battelle Energy Alliance, LLC All Rights Reserved.
import copy
from enum import Enum
import itertools
import os
import warnings

from montepy.data_inputs import mode, transform
from montepy._cell_data_control import CellDataPrintController
from montepy.cell import Cell
from montepy.cells import Cells
from montepy.errors import *
from montepy.constants import DEFAULT_VERSION
<<<<<<< HEAD
from montepy.materials import Materials
from montepy.surfaces import surface_builder
from montepy.tallies import Tallies
=======
from montepy.materials import Material, Materials
from montepy.surfaces import surface, surface_builder
>>>>>>> 9e77f4fb
from montepy.surface_collection import Surfaces

# weird way to avoid circular imports
from montepy.data_inputs import parse_data
from montepy.input_parser import input_syntax_reader, block_type, mcnp_input
from montepy.input_parser.input_file import MCNP_InputFile
from montepy.universes import Universes
from montepy.transforms import Transforms
import montepy


class MCNP_Problem:
    """
    A class to represent an entire MCNP problem in a semantic way.

    .. note::
        If a stream is provided. It will not be closed by this function.

    :param destination: the path to the input file to read, or a readable stream.
    :type destination: io.TextIOBase, str, os.PathLike
    """

    _NUMBERED_OBJ_MAP = {
        Cell: Cells,
        surface.Surface: Surfaces,
        Material: Materials,
        transform.Transform: Transforms,
        montepy.universe.Universe: Universes,
    }

    def __init__(self, destination):
        if hasattr(destination, "read") and callable(getattr(destination, "read")):
            self._input_file = MCNP_InputFile.from_open_stream(destination)
        elif isinstance(destination, (str, os.PathLike)):
            self._input_file = MCNP_InputFile(destination)
        self._title = None
        self._message = None
        self.__unpickled = False
        self._print_in_data_block = CellDataPrintController()
        self._original_inputs = []
<<<<<<< HEAD
        self._cells = Cells(problem=self)
        self._surfaces = Surfaces(problem=self)
        self._universes = Universes(problem=self)
        self._transforms = Transforms(problem=self)
        self._tallies = Tallies(problem=self)
=======
        for collect_type in self._NUMBERED_OBJ_MAP.values():
            attr_name = f"_{collect_type.__name__.lower()}"
            setattr(self, attr_name, collect_type(problem=self))
>>>>>>> 9e77f4fb
        self._data_inputs = []
        self._mcnp_version = DEFAULT_VERSION
        self._mode = mode.Mode()

    def __setstate__(self, nom_nom):
        self.__dict__.update(nom_nom)
        self.__unpickled = True

    @staticmethod
    def __get_collect_attr_name(collect_type):
        return f"_{collect_type.__name__.lower()}"

    @property
    def original_inputs(self):
        """
        A list of the MCNP_Inputs read from the original file.

        This should not be mutated, and should be used as a reference to maintain
        the structure

        .. deprecated:: 0.2.0
            This will likely be removed soon, and it's functionality will not be necessary to reproduce.

        :return: A list of the MCNP_Object objects representing the file as it was read
        :rtype: list
        """
        return self._original_inputs

    def __relink_objs(self):
        if self.__unpickled:
            for collection in set(self._NUMBERED_OBJ_MAP.values()) | {"_data_inputs"}:
                if not isinstance(collection, str):
                    collection = self.__get_collect_attr_name(collection)
                collection = getattr(self, collection)
                if isinstance(
                    collection,
                    montepy.numbered_object_collection.NumberedObjectCollection,
                ):
                    collection.link_to_problem(self)
                else:
                    for obj in collection:
                        obj.link_to_problem(self)
            self.__unpickled = False

    def __unlink_objs(self):
        for collection in set(self._NUMBERED_OBJ_MAP.values()) | {"_data_inputs"}:
            if not isinstance(collection, str):
                collection = self.__get_collect_attr_name(collection)
            collection = getattr(self, collection)
            if isinstance(
                collection,
                montepy.numbered_object_collection.NumberedObjectCollection,
            ):
                collection.link_to_problem(None)
            else:
                for obj in collection:
                    obj.link_to_problem(None)
        self.__unpickled = True
        self.__relink_objs()

    def __deepcopy__(self, memo):
        cls = type(self)
        result = cls.__new__(cls)
        memo[id(self)] = result
        for k, v in self.__dict__.items():
            setattr(result, k, copy.deepcopy(v, memo))
        result.__unlink_objs()
        return result

    def clone(self):
        """
        Creates a complete independent copy of this problem.

        .. versionadded:: 0.5.0

        :rtype: MCNP_Problem
        """
        return copy.deepcopy(self)

    @property
    def cells(self):
        """
        A collection of the Cell objects in this problem.

        :return: a collection of the Cell objects, ordered by the order they were in the input file.
        :rtype: Cells
        """
        self.__relink_objs()
        return self._cells

    @cells.setter
    def cells(self, cells):
        if not isinstance(cells, (Cells, list)):
            raise TypeError("cells must be an instance of list or Cells")
        if isinstance(cells, list):
            cells = Cells(cells)
        if cells is self.cells:
            return
        self.cells.clear()
        self.cells.extend(cells)

    @property
    def mode(self):
        """
        The mode of particles being used for the problem.

        :rtype: Mode
        """
        return self._mode

    def set_mode(self, particles):
        """Sets the mode of problem to the given particles.

        For details see: :func:`montepy.data_cards.mode.Mode.set`.

        :param particles: the particles that the mode will be switched to.
        :type particles: list, str
        :raises ValueError: if string is not a valid particle shorthand.
        """
        self._mode.set(particles)

    @property
    def mcnp_version(self):
        """
        The version of MCNP that this is intended for.

        .. note::
            MCNP versions prior to 6.2 aren't fully supported to avoid
            Export Control Restrictions. Documentation for MCNP 6.2 is public in report:
            LA-UR-17-29981.
            All features are based on MCNP 6.2, and may cause other versions of MCNP to break.

        The version is a tuple of major, minor, revision.
        6.2.0 would be represented as (6, 2, 0)

        :rtype: tuple
        """
        return self._mcnp_version

    @mcnp_version.setter
    def mcnp_version(self, version):
        """
        :param version: the version tuple. Must be greater than 6.2.0
        :type version: tuple
        """
        if version < (5, 1, 60):
            raise ValueError(f"The mcnp_version {version} is not supported by MontePy")
        self._mcnp_version = version

    @property
    def surfaces(self):
        """
        A collection of the Surface objects in this problem.

        :return: a collection of the Surface objects, ordered by the order they were in the input file.
        :rtype: Surfaces
        """
        self.__relink_objs()
        return self._surfaces

    @surfaces.setter
    def surfaces(self, surfs):
        if not isinstance(surfs, (list, Surfaces)):
            raise TypeError("Surfaces must be of type list or Surfaces")
        if isinstance(surfs, list):
            surfs = Surfaces(surfs)
        surfs.link_to_problem(self)
        self._surfaces = surfs

    @property
    def materials(self):
        """
        A collection of the Material objects in this problem.

        :return: a colection of the Material objects, ordered by the order they were in the input file.
        :rtype: Materials
        """
        self.__relink_objs()
        return self._materials

    @materials.setter
    def materials(self, mats):
        if not isinstance(mats, (list, Materials)):
            raise TypeError("materials must be of type list and Materials")
        if isinstance(mats, list):
            mats = Materials(mats)
        mats.link_to_problem(self)
        self._materials = mats

    @property
    def print_in_data_block(self):
        """
        Controls whether or not the specific input gets printed in the cell block or the data block.

        This acts like a dictionary. The key is the case insensitive name of the card.
        For example to enable printing importance data in the data block run:

        ``problem.print_in_data_block["Imp"] = True``

        :rtype: bool
        """
        return self._print_in_data_block

    @property
    def data_inputs(self):
        """
        A list of the DataInput objects in this problem.

        :return: a list of the :class:`~montepy.data_cards.data_card.DataCardAbstract` objects, ordered by the order they were in the input file.
        :rtype: list
        """
        self.__relink_objs()
        return self._data_inputs

    @property
    def input_file(self):
        """
        The file name of the original file name this problem was read from.

        :rtype: MCNP_InputFile
        """
        return self._input_file

    @property
    def message(self):
        """
        The Message object at the beginning of the problem if any.

        :rtype: Message
        """
        return self._message

    @property
    def title(self):
        """
        The Title object for the title.

        :rtype: Title
        """
        return self._title

    @title.setter
    def title(self, title):
        """
        :type title: The str for the title to be set to.
        """
        self._title = mcnp_input.Title([title], title)

    @property
    def universes(self):
        """
        The Universes object holding all problem universes.

        :returns: a collection of universes in the problem.
        :rtype: Universes
        """
        return self._universes

    @property
    def transforms(self):
        """
        The collection of transform objects in this problem.

        :returns: a collection of transforms in the problem.
        :rtype: Transforms
        """
        return self._transforms

    def parse_input(self, check_input=False, replace=True):
        """
        Semantically parses the MCNP file provided to the constructor.

        :param check_input: If true, will try to find all errors with input and collect them as warnings to log.
        :type check_input: bool
        :param replace: replace all non-ASCII characters with a space (0x20)
        :type replace: bool
        """
        trailing_comment = None
        last_obj = None
        last_block = None
        OBJ_MATCHER = {
            block_type.BlockType.CELL: (Cell, self._cells),
            block_type.BlockType.SURFACE: (
                surface_builder.surface_builder,
                self._surfaces,
            ),
            block_type.BlockType.DATA: (parse_data, self._data_inputs),
        }
        try:
            for i, input in enumerate(
                input_syntax_reader.read_input_syntax(
                    self._input_file, self.mcnp_version, replace=replace
                )
            ):
                self._original_inputs.append(input)
                if i == 0 and isinstance(input, mcnp_input.Message):
                    self._message = input

                elif isinstance(input, mcnp_input.Title) and self._title is None:
                    self._title = input

                elif isinstance(input, mcnp_input.Input):
                    if last_block != input.block_type:
                        trailing_comment = None
                        last_block = input.block_type
                    obj_parser, obj_container = OBJ_MATCHER[input.block_type]
                    if len(input.input_lines) > 0:
                        try:
                            obj = obj_parser(input)
                            obj.link_to_problem(self)
                            obj_container.append(obj)
                        except (
                            MalformedInputError,
                            NumberConflictError,
                            ParsingError,
                            UnknownElement,
                        ) as e:
                            if check_input:
                                warnings.warn(
                                    f"{type(e).__name__}: {e.message}", stacklevel=2
                                )
                                continue
                            else:
                                raise e
                        if isinstance(obj, Material):
                            self._materials.append(obj, False)
                        if isinstance(obj, transform.Transform):
                            self._transforms.append(obj, False)
                    if trailing_comment is not None and last_obj is not None:
                        obj._grab_beginning_comment(trailing_comment, last_obj)
                        last_obj._delete_trailing_comment()
                    trailing_comment = obj.trailing_comment
                    last_obj = obj
        except UnsupportedFeature as e:
            if check_input:
                warnings.warn(f"{type(e).__name__}: {e.message}", stacklevel=2)
            else:
                raise e
        self.__update_internal_pointers(check_input)

    def __update_internal_pointers(self, check_input=False):
        """Updates the internal pointers between objects

        :param check_input: If true, will try to find all errors with input and collect them as warnings to log.
        :type check_input: bool
        """

        def handle_error(e):
            if check_input:
                warnings.warn(f"{type(e).__name__}: {e.message}", stacklevel=3)
            else:
                raise e

        self.__load_data_inputs_to_object(self._data_inputs)
        self._cells.update_pointers(
            self.cells,
            self.materials,
            self.surfaces,
            self._data_inputs,
            self,
            check_input,
        )
        for surface in self._surfaces:
            try:
                surface.update_pointers(self.surfaces, self._data_inputs)
            except (
                BrokenObjectLinkError,
                ParticleTypeNotInProblem,
                ParticleTypeNotInCell,
            ) as e:
                handle_error(e)
        to_delete = []
        for data_index, data_input in enumerate(self._data_inputs):
            try:
                if data_input.update_pointers(self._data_inputs):
                    to_delete.append(data_index)
            except (
                BrokenObjectLinkError,
                MalformedInputError,
                ParticleTypeNotInProblem,
                ParticleTypeNotInCell,
            ) as e:
                handle_error(e)
                continue
        for delete_index in to_delete[::-1]:
            del self._data_inputs[delete_index]

    def remove_duplicate_surfaces(self, tolerance):
        """Finds duplicate surfaces in the problem, and remove them.

        :param tolerance: The amount of relative error to consider two surfaces identical
        :type tolerance: float
        """
        to_delete = set()
        matching_map = {}
        for surface in self.surfaces:
            if surface not in to_delete:
                matches = surface.find_duplicate_surfaces(self.surfaces, tolerance)
                if matches:
                    for match in matches:
                        to_delete.add(match)
                        matching_map[match] = surface
        for cell in self.cells:
            cell.remove_duplicate_surfaces(matching_map)
        self.__update_internal_pointers()
        for surface in to_delete:
            self._surfaces.remove(surface)

    def add_cell_children_to_problem(self):
        """
        Adds the surfaces, materials, and transforms of all cells in this problem to this problem to the
        internal lists to allow them to be written to file.

        .. warning::
            this does not move complement cells, and probably other objects.
        """
        surfaces = set(self.surfaces)
        materials = set(self.materials)
        transforms = set(self.transforms)
        for cell in self.cells:
            surfaces.update(set(cell.surfaces))
            for surf in cell.surfaces:
                if surf.transform:
                    transforms.add(surf.transform)
            if cell.material:
                materials.add(cell.material)
        surfaces = sorted(surfaces)
        materials = sorted(materials)
        transforms = sorted(transforms)
        self._surfaces = Surfaces(surfaces, problem=self)
        self._materials = Materials(materials, problem=self)
        self._transforms = Transforms(transforms, problem=self)
        self._data_inputs = sorted(set(self._data_inputs + materials + transforms))

    def write_problem(self, destination, overwrite=False):
        """
        Write the problem to a file or writeable object.

        :param destination: File path or writable object
        :type destination: io.TextIOBase, str, os.PathLike
        :param overwrite: Whether to overwrite 'destination' if it is an existing file
        :type overwrite: bool
        """
        if hasattr(destination, "write") and callable(getattr(destination, "write")):
            new_file = MCNP_InputFile.from_open_stream(destination)
            self._write_to_stream(new_file)
        elif isinstance(destination, (str, os.PathLike)):
            new_file = MCNP_InputFile(destination, overwrite=overwrite)
            with new_file.open("w") as fh:
                self._write_to_stream(fh)
        else:
            raise TypeError(
                f"destination f{destination} is not a file path or writable object"
            )

    def write_to_file(self, file_path, overwrite=False):
        """
        Writes the problem to a file.

        .. versionchanged:: 0.3.0
            The overwrite parameter was added.

        :param file_path: the file path to write this problem to
        :type file_path: str, os.PathLike
        :param overwrite: Whether to overwrite the file at 'new_problem' if it exists
        :type overwrite: bool
        :raises IllegalState: if an object in the problem has not been fully initialized.
        :raises FileExistsError: if a file already exists with the same path.
        :raises IsADirectoryError: if the path given is actually a directory.
        """
        return self.write_problem(file_path, overwrite)

    def _write_to_stream(self, inp):
        """
        Writes the problem to a writeable stream.

        :param inp: Writable input file
        :type inp: MCNP_InputFile
        """
        with warnings.catch_warnings(record=True) as warning_catch:
            objects_list = []
            if self.message:
                objects_list.append(([self.message], False))
            objects_list += [
                ([self.title], False),
                (self.cells, True),
                (self.surfaces, True),
                (self.data_inputs, True),
            ]
            for objects, terminate in objects_list:
                for obj in objects:
                    lines = obj.format_for_mcnp_input(self.mcnp_version)
                    if warning_catch:
                        # handle ALL new warnings
                        for warning in warning_catch[::-1]:
                            if getattr(warning, "handled", None):
                                break
                            warning.lineno = inp.lineno
                            warning.path = inp.name
                            warning.obj = obj
                            warning.lines = lines
                            warning.handled = True
                    for line in lines:
                        inp.write(line + "\n")
                if terminate:
                    inp.write("\n")
            for line in self.cells._run_children_format_for_mcnp(
                self.data_inputs, self.mcnp_version
            ):
                inp.write(line + "\n")

            inp.write("\n")
        self._handle_warnings(warning_catch)

    def _handle_warnings(self, warning_queue):
        class WarningLevels(Enum):
            SUPRESS = 0
            MINIMAL = 1
            MAXIMAL = 5

        warning_level = WarningLevels.MAXIMAL

        for warning_message in warning_queue:
            warning = warning_message.message
            message = f"The input starting on Line {warning_message.lineno} of: {warning_message.path} expanded. "
            if warning_level == WarningLevels.SUPRESS:
                continue
            elif warning_level == WarningLevels.MINIMAL:
                if warning.cause == "value":
                    message += f"The new value is: {warning.new_value}"
                else:
                    message += f"The new lines are: {warning.new_value}"
            elif warning_level == WarningLevels.MAXIMAL:
                message += "\nThe new input is:\n"
                for i, line in enumerate(warning_message.lines):
                    message += f"     {warning_message.lineno + i:5g}| {line}\n"
                message += warning.message
            warning = LineExpansionWarning(message)
            warnings.warn(warning, stacklevel=3)

    def __load_data_inputs_to_object(self, data_inputs):
        """
        Loads data input into their appropriate problem attribute.

        Problem-level input should be loaded this way like: mode and kcode.
        """
        inputs_to_property = {mode.Mode: "_mode"}
        inputs_loaded = set()
        for input in data_inputs:
            if type(input) in inputs_to_property:
                if type(input) in inputs_loaded:
                    raise MalformedInputError(
                        input,
                        f"The input: {type(input)} is only allowed once in a problem",
                    )
                setattr(self, inputs_to_property[type(input)], input)
                inputs_loaded.add(type(input))

    def __str__(self):
        return f"MCNP problem for: {self._input_file}, {self._title}"

    def __repr__(self):
        ret = f"MCNP problem for: {self._input_file}\n"
        if self.message:
            ret += str(self._message) + "\n"
        ret += str(self._title) + "\n"
        for collection in [self.cells, self.surfaces, self.data_inputs]:
            for obj in collection:
                ret += f"{obj}\n"
            ret += "\n"
        return ret<|MERGE_RESOLUTION|>--- conflicted
+++ resolved
@@ -11,15 +11,10 @@
 from montepy.cells import Cells
 from montepy.errors import *
 from montepy.constants import DEFAULT_VERSION
-<<<<<<< HEAD
-from montepy.materials import Materials
-from montepy.surfaces import surface_builder
-from montepy.tallies import Tallies
-=======
 from montepy.materials import Material, Materials
 from montepy.surfaces import surface, surface_builder
->>>>>>> 9e77f4fb
 from montepy.surface_collection import Surfaces
+from montepy.tallies import Tallies
 
 # weird way to avoid circular imports
 from montepy.data_inputs import parse_data
@@ -47,6 +42,7 @@
         Material: Materials,
         transform.Transform: Transforms,
         montepy.universe.Universe: Universes,
+        montepy.data_inputs.tally.Tally: Tallies,
     }
 
     def __init__(self, destination):
@@ -59,17 +55,9 @@
         self.__unpickled = False
         self._print_in_data_block = CellDataPrintController()
         self._original_inputs = []
-<<<<<<< HEAD
-        self._cells = Cells(problem=self)
-        self._surfaces = Surfaces(problem=self)
-        self._universes = Universes(problem=self)
-        self._transforms = Transforms(problem=self)
-        self._tallies = Tallies(problem=self)
-=======
         for collect_type in self._NUMBERED_OBJ_MAP.values():
             attr_name = f"_{collect_type.__name__.lower()}"
             setattr(self, attr_name, collect_type(problem=self))
->>>>>>> 9e77f4fb
         self._data_inputs = []
         self._mcnp_version = DEFAULT_VERSION
         self._mode = mode.Mode()
