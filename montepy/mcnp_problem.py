--- conflicted
+++ resolved
@@ -43,12 +43,8 @@
         surface.Surface: Surfaces,
         Material: Materials,
         transform.Transform: Transforms,
-<<<<<<< HEAD
-        montepy.universe.Universe: Universes,
         montepy.data_inputs.tally.Tally: Tallies,
-=======
         Universe: Universes,
->>>>>>> d7f6be7a
     }
 
     def __init__(self, destination):
