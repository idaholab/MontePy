--- conflicted
+++ resolved
@@ -1,17 +1,10 @@
-<<<<<<< HEAD
-# Copyright 2024-2025, Battelle Energy Alliance, LLC All Rights Reserved.
-import copy
-from enum import Enum
-import itertools
-from functools import partial
-=======
+
 # Copyright 2024, Battelle Energy Alliance, LLC All Rights Reserved.
 
 import copy
 from enum import Enum
 import itertools
 import io
->>>>>>> 26f5852b
 import os
 import warnings
 
@@ -381,14 +374,8 @@
         """
         return self._transforms
 
-<<<<<<< HEAD
-    def parse_input(
-        self, check_input: bool = False, replace: bool = True, *, jit_parse: bool = True
-    ):
-=======
-    @args_checked
-    def parse_input(self, check_input: bool = False, replace: bool = True):
->>>>>>> 26f5852b
+    @args_checked
+    def parse_input(self, check_input: bool = False, replace: bool = True, *, jit_parse: bool = True):
         """Semantically parses the MCNP file provided to the constructor.
 
         .. versionchanged:: 1.2.0
