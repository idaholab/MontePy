--- conflicted
+++ resolved
@@ -233,36 +233,21 @@
 
         """
         if not isinstance(starting_number, int):
-<<<<<<< HEAD
-            raise TypeError(f"Starting_number must be an int. {starting_number} given.")
-        if not isinstance(step, int):
-            raise TypeError(f"step must be an int. {step} given.")
-=======
             raise TypeError(
                 f"Starting_number must be an int. {type(starting_number)} given."
             )
         if not isinstance(step, int):
             raise TypeError(f"step must be an int. {type(step)} given.")
->>>>>>> c32f210f
         if starting_number <= 0:
             raise ValueError(f"starting_number must be >= 1. {starting_number} given.")
         if step <= 0:
             raise ValueError(f"step must be >= 1. {step} given.")
         objs = []
-<<<<<<< HEAD
-        prev_num = starting_number
-        for obj in self:
-            new_obj = obj.clone(prev_num, step)
-            starting_number = new_obj.number
-            objs.append(new_obj)
-            prev_num = new_obj.number + step
-=======
         for obj in self:
             new_obj = obj.clone(starting_number, step)
             starting_number = new_obj.number
             objs.append(new_obj)
             starting_number = new_obj.number + step
->>>>>>> c32f210f
         return type(self)(objs)
 
     def __iter__(self):
