--- conflicted
+++ resolved
@@ -22,11 +22,7 @@
 from montepy.universe import Universe
 import sys
 
-<<<<<<< HEAD
-__version__ = "0.2.3dev1"
-=======
-__version__ = "0.2.3dev2"
->>>>>>> 2b5dbcad
+__version__ = "0.2.3dev3"
 # enable deprecated warnings for users
 if not sys.warnoptions:
     import os, warnings
