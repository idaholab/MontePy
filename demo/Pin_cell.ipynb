--- conflicted
+++ resolved
@@ -8,11 +8,7 @@
    "outputs": [],
    "source": [
     "import montepy\n",
-<<<<<<< HEAD
-    "\n",
-=======
     "import os\n",
->>>>>>> 7f32dddc
     "montepy.__version__"
    ]
   },
