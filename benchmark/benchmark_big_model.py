--- conflicted
+++ resolved
@@ -23,14 +23,8 @@
 print(f"Memory usage report: {problem_mem/1024/1024} MB")
 del problem
 gc.collect()
-<<<<<<< HEAD
-print(
-    f"Memory usage report after GC: {tracemalloc.get_traced_memory()[0]/1024/1024} MB"
-)
-=======
 ending_mem = tracemalloc.get_traced_memory()[0]
 print(f"Memory usage report after GC: {ending_mem/1024/1024} MB")
->>>>>>> eca2d48f
 
 if (stop - start) > FAIL_THRESHOLD:
     raise RuntimeError(
