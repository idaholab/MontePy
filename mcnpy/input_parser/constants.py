from mcnpy.errors import UnsupportedFeature

"""
Constants related to how MCNP inputs are formatted.
"""

BLANK_SPACE_CONTINUE = 5
"""
Number of spaces in a new line before it's considered a continuation.
"""

LINE_LENGTH = {(5, 1, 60): 80, (6, 1, 0): 80, (6, 2, 0): 128}
"""
The number of characters allowed in a line for each MCNP version.
"""

DEFAULT_VERSION = (6, 2, 0)
"""
The default version of MCNP to use.
"""

TABSIZE = 8
<<<<<<< HEAD
=======
"""
How many spaces a tab is expand to.
"""
>>>>>>> f64635a2


def get_max_line_length(mcnp_version=DEFAULT_VERSION):
    """
    Gets the maximum allowed length for an input line for a specific MCNP version.

    The version must be a three component tuple e.g., (6, 2, 0) and (5, 1, 60).
    Line lengths inferred from:

    | C. J. Werner et al., “MCNP Version 6.2 Release Notes,” LA-UR--18-20808, 1419730, Feb. 2018. doi: 10.2172/1419730. section 2.6.2

    Prior MCNP release version numbers were taken from `RSICC <https://rsicc.ornl.gov/codes/ccc/ccc8/ccc-810.html>`_.

    :param mcnp_version: The version of MCNP that the input is intended for.
    :type mcnp_version: tuple
    :returns: The number of characters allowed in a line.
    :rtype: int
    """
    if mcnp_version >= DEFAULT_VERSION:
        return LINE_LENGTH[DEFAULT_VERSION]
    try:
        return LINE_LENGTH[mcnp_version]
    except KeyError:
        raise UnsupportedFeature(f"MCNP Version {mcnp_version} is not supported.")<|MERGE_RESOLUTION|>--- conflicted
+++ resolved
@@ -20,12 +20,9 @@
 """
 
 TABSIZE = 8
-<<<<<<< HEAD
-=======
 """
 How many spaces a tab is expand to.
 """
->>>>>>> f64635a2
 
 
 def get_max_line_length(mcnp_version=DEFAULT_VERSION):
