--- conflicted
+++ resolved
@@ -169,8 +169,6 @@
 
 
 def generate_card_object(raw_lines, block_type, words):
-<<<<<<< HEAD
-=======
     """Creates a new card object.
 
     If the card is a read card, it is not returned, and the file to be read
@@ -184,7 +182,6 @@
     :returns: A new Card object for this card.
     :rtype: Card or None
     """
->>>>>>> 01996bef
     card = Card(raw_lines, block_type, words)
     if len(card.words) > 0 and card.words[0].lower() == "read":
         card = ReadCard(raw_lines, block_type, words)
