--- conflicted
+++ resolved
@@ -17,11 +17,7 @@
 ]
 
 name = "mcnpy"
-<<<<<<< HEAD
-__version__ = "0.2.0.alpha8"
-=======
-__version__ = "0.1.6dev1"
->>>>>>> 5f0451e6
+__version__ = "0.2.0.alpha9"
 __maintainer__ = "Micah Gale"
 __email__ = "micah.gale@inl.gov"
 __status__ = "Development"
