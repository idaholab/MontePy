--- conflicted
+++ resolved
@@ -24,29 +24,10 @@
         self._material_components = {}
         self._thermal_scattering = None
         self._material_number = -1
-<<<<<<< HEAD
         if input_card:
             words = self.words
             num = words[0].upper().strip("M")
             # material numbers
-=======
-        words = self.words
-        num = words[0].upper().strip("M")
-        # material numbers
-        try:
-            num = int(num)
-            assert num > 0
-            self._old_material_number = num
-            self._material_number = num
-        except (ValueError, AssertionError) as e:
-            raise MalformedInputError(
-                input_card, f"{words[0]} could not be parsed as a material number"
-            )
-        words_iter = iter(words[1:])
-        set_atom_frac = False
-        has_parameters = False
-        for isotope_str in words_iter:
->>>>>>> ca9083c6
             try:
                 num = int(num)
                 assert num > 0
@@ -208,21 +189,13 @@
             first_component = self.material_components[sorted_isotopes[0]]
 
             ret.append(
-<<<<<<< HEAD
-                f"m{self.number:<9}{str(first_component.isotope):>8}{first_component.fraction:>12.4g}"
-=======
                 f"m{self.number:<8} {first_component.isotope:>8} {first_component.fraction:>11.4g}"
->>>>>>> ca9083c6
             )
             for isotope in sorted_isotopes[1:]:  # skips the first
                 component = self.material_components[isotope]
                 ret.append(f"{component.isotope:>18} {component.fraction:>11.4g}")
         else:
-<<<<<<< HEAD
-            ret += self.input_lines
-=======
             ret = self._format_for_mcnp_unmutated(mcnp_version)
->>>>>>> ca9083c6
         return ret
 
     def __hash__(self):
