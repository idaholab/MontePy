--- conflicted
+++ resolved
@@ -26,12 +26,7 @@
     if re.match("\*?tr\d+", identifier):
         return transform.Transform(input_card, comment)
     else:
-<<<<<<< HEAD
-        return data_card.DataCard(input_card, comment)
-=======
         return data_card.DataCard(input_card, comment)
 
-
 def __str__(self):
-    return f"DATA CARD: {self._words}"
->>>>>>> 66c81f53
+    return f"DATA CARD: {self._words}"