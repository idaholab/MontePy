--- conflicted
+++ resolved
@@ -211,7 +211,6 @@
         ret += f"MAIN_TO_AUX: {self.is_main_to_aux}\n"
         return ret
 
-<<<<<<< HEAD
     def _generate_inputs(self, mcnp_version, first_line=True, is_pass_through=False):
         """
         Generates appropriately formatted input for this transform.
@@ -229,7 +228,6 @@
         in_degs = False
         buff_list = []
         if not is_pass_through:
-=======
     def validate(self):
         if self.displacement_vector is None or len(self.displacement_vector) != 3:
             raise IllegalState(
@@ -241,7 +239,6 @@
         ret = mcnp_card.MCNP_Card.format_for_mcnp_input(self, mcnp_version)
         if self.mutated:
             buff_list = []
->>>>>>> 78fb0779
             if self.is_in_degrees:
                 buff_list.append(f"*TR{self.number}")
             else:
