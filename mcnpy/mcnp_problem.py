from mcnpy.cell import Cell
from mcnpy.surfaces import surface_builder
from mcnpy.data_cards import Material, parse_data
from mcnpy.input_parser import input_syntax_reader, block_type, mcnp_input


class MCNP_Problem:
    """
    A class to represent an entire MCNP problem in a semantic way.
    """

    def __init__(self, file_name):
        """
        :param file_name: the path to the file that will be read.
        :type file_name: str
        """
        self._input_file = file_name
        self._title = None
        self._message = None
        self._original_inputs = []
        self._cells = []
        self._surfaces = []
        self._data_cards = []
        self._materials = []
        self._mcnp_version = (6.2, 0)

    @property
    def original_inputs(self):
        """
        A list of the MCNP_Inputs read from the original file.

        This should not be mutated, and should be used a reference to maintain
        the structure

        :return: A list of the MCNP_Input objects representing the file as it was read
        :rtype: list
        """
        return self._original_inputs

    @property
    def cells(self):
        """
        A list of the Cell objects in this problem.

        :return: a list of the Cell objects, ordered by the order they were in the input file.
        :rtype: list
        """
        return self._cells

    @cells.setter
    def cells(self, cells):
        assert isinstance(cells, list)
        for cell in cells:
            assert isinstance(cell, Cell)
        self._cells = cells

    def add_cells(self, cells):
        """
        Adds the given cells to the problem and all owned surfaces and materials as well.

        This will guarantee there are no naming collisions. If a collison is detected an exception is thrown.
        :param cells: The list of Cell objects to add to this problem.
        :type cells: list
        """
        pass

    @property
    def mcnp_version(self):
        """
        The version of MCNP that this is intended for.

        MCNP versions prior to 6.2 aren't officially supported to avoid
        Export Control Restrictions. Documentation for MCNP 6.2 is public in report:
            LA-UR-17-29981

        The version is a tuple of the major and minor revisions combined.
        6.2.0 would be represented as (6.2, 0)
        :rtype: tuple
        """
        return self._mcnp_version

    @mcnp_version.setter
    def mcnp_version(self, version):
        """
        :param version: the version tuple. Must be greater than 6.2.0
        :type version: tuple
        """
        assert version >= (6.2, 0)
        self._mcnp_version = version

    @property
    def surfaces(self):
        """
        A list of the Surface objects in this problem.

        :return: a list of the Surface objects, ordered by the order they were in the input file.
        :rtype: list
        """
        return self._surfaces

    @property
    def materials(self):
        """
        A list of the Material objects in this problem.

        :return: a list of the Material objects, ordered by the order they were in the input file.
        :rtype: list
        """
        return self._materials

    @property
    def data_cards(self):
        """
        A list of the DataCard objects in this problem.

        :return: a list of the DataCard objects, ordered by the order they were in the input file.
        :rtype: list
        """
        return self._data_cards

    @property
    def input_file(self):
        """
        The file name of the original file name this problem was read from.

        :rtype: str
        """
        return self._input_file

    @property
    def message(self):
        """
        The Message object at the beginning of the problem if any.

        :rtype: Message
        """
        return self._message

    @property
    def title(self):
        """
        The Title object for the title.

        :rtype: Title
        """
        return self._title

    @title.setter
    def title(self, title):
        """
        :type title: The str for the title to be set to.
        """
        self._title = mcnp_input.Title(title)

    def parse_input(self):
        """
        Semantically parses the MCNP file provided to the constructor.
        """
        comment_queue = None
        for i, input_card in enumerate(
            input_syntax_reader.read_input_syntax(self._input_file)
        ):
            self._original_inputs.append(input_card)
            if i == 0 and isinstance(input_card, mcnp_input.Message):
                self._message = input_card

            elif isinstance(input_card, mcnp_input.Title) and not self._title:
                self._title = input_card

            elif isinstance(input_card, mcnp_input.Comment):
                comment_queue = input_card

            elif isinstance(input_card, mcnp_input.Card):
                if len(input_card.words) > 0:
                    if input_card.block_type == block_type.BlockType.CELL:
                        cell = Cell(input_card, comment_queue)
                        self._cells.append(cell)
                    if input_card.block_type == block_type.BlockType.SURFACE:
                        surface = surface_builder.surface_builder(
                            input_card, comment_queue
                        )
                        self._surfaces.append(surface)
                    if input_card.block_type == block_type.BlockType.DATA:
<<<<<<< HEAD
                        data = parse_data(input_card, comment_queue)
                        self.__data_cards.append(data)
                        if isinstance(data, Material):
                            self.__materials.append(data)
=======
                        data = data_parser.parse_data(input_card, comment_queue)
                        self._data_cards.append(data)
                        if isinstance(data, material.Material):
                            self._materials.append(data)
>>>>>>> f5ba9b44
                    comment_queue = None
        self.__update_internal_pointers()

    def __update_internal_pointers(self):
        """Updates the internal pointers between objects"""
        material_dict = {}
        surface_dict = {}
        cell_dict = {}
        for mat in self._materials:
            material_dict[mat.old_material_number] = mat
        for surface in self._surfaces:
            surface_dict[surface.old_surface_number] = surface
        for cell in self._cells:
            cell_dict[cell.old_cell_number] = cell
        # update links
        for cell in self._cells:
            cell.update_pointers(cell_dict, material_dict, surface_dict)
        for surface in self._surfaces:
            surface.update_pointers(surface_dict, self._data_cards)
        for card in self._data_cards:
            card.update_pointers(self._data_cards)

    def remove_duplicate_surfaces(self, tolerance):
        """Finds duplicate surfaces in the problem, and remove them.

        :param tolerance: The amount of relative error to consider two surfaces identical
        :type tolerance: float
        """
        to_delete = set()
        matching_map = {}
        for surface in self.surfaces:
            if surface not in to_delete:
                matches = surface.find_duplicate_surfaces(self.surfaces, tolerance)
                if matches:
                    for match in matches:
                        to_delete.add(match)
                        matching_map[match] = surface

        for cell in self.cells:
            cell.remove_duplicate_surfaces(matching_map)
        self.__update_internal_pointers()
        for surface in to_delete:
            self._surfaces.remove(surface)

    def add_cell_children_to_problem(self):
        """
        Adds the surfaces and materials added to this problem to the
        internal lists to allow them to be written to file.

        WARNING: this does not move transforms and complement cells, and probably others.
        """
        surfaces = set()
        materials = set()
        for cell in self.cells:
            surfaces.update(set(cell.surfaces))
            materials.add(cell.material)
        surfaces = sorted(list(surfaces))
        materials = sorted(list(materials))
        self._surfaces += surfaces
        self._materials += materials
        self._data_cards += materials

    def write_to_file(self, new_problem):
        """
        Writes the problem to a file.

        :param new_problem: the file name to write this problem to
        :type new_problem: str
        """
        with open(new_problem, "w") as fh:
            if self.message:
                for line in self.message.format_for_mcnp_input(self.mcnp_version):
                    fh.write(line + "\n")
            lines = self.title.format_for_mcnp_input(self.mcnp_version)
            fh.write(lines[0] + "\n")
            for cell in self.cells:
                for line in cell.format_for_mcnp_input(self.mcnp_version):
                    fh.write(line + "\n")
            # block terminator
            fh.write("\n")
            for surface in self.surfaces:
                for line in surface.format_for_mcnp_input(self.mcnp_version):
                    fh.write(line + "\n")
            fh.write("\n")

            for card in self.data_cards:
                for line in card.format_for_mcnp_input(self.mcnp_version):
                    fh.write(line + "\n")

            fh.write("\n")

    def __str__(self):
        ret = f"MCNP problem for: {self._input_file}\n"
        if self.message:
            ret += str(self._message) + "\n"
        ret += str(self._title) + "\n"
        for cell in self._cells:
            ret += str(cell) + "\n"
<<<<<<< HEAD
        for dc in self.__data_cards:
            if not isinstance(dc, Material):
                ret += str(dc) + "\n"
=======
        for data_card in self._data_cards:
            if not isinstance(data_card, Material):
                ret += str(data_card) + "\n"
>>>>>>> f5ba9b44
        return ret<|MERGE_RESOLUTION|>--- conflicted
+++ resolved
@@ -181,17 +181,10 @@
                         )
                         self._surfaces.append(surface)
                     if input_card.block_type == block_type.BlockType.DATA:
-<<<<<<< HEAD
                         data = parse_data(input_card, comment_queue)
-                        self.__data_cards.append(data)
-                        if isinstance(data, Material):
-                            self.__materials.append(data)
-=======
-                        data = data_parser.parse_data(input_card, comment_queue)
                         self._data_cards.append(data)
                         if isinstance(data, material.Material):
                             self._materials.append(data)
->>>>>>> f5ba9b44
                     comment_queue = None
         self.__update_internal_pointers()
 
@@ -290,13 +283,7 @@
         ret += str(self._title) + "\n"
         for cell in self._cells:
             ret += str(cell) + "\n"
-<<<<<<< HEAD
-        for dc in self.__data_cards:
-            if not isinstance(dc, Material):
-                ret += str(dc) + "\n"
-=======
         for data_card in self._data_cards:
             if not isinstance(data_card, Material):
                 ret += str(data_card) + "\n"
->>>>>>> f5ba9b44
         return ret