--- conflicted
+++ resolved
@@ -263,8 +263,4 @@
         return self
 
     def __contains__(self, other):
-<<<<<<< HEAD
-        # return any(other is x for x in self._objects or other == x for x in self._objects)
-=======
->>>>>>> bc31aa5f
         return other in self._objects