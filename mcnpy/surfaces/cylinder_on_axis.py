from .surface_type import SurfaceType
from .surface import Surface
from mcnpy.errors import *


class CylinderOnAxis(Surface):
    """
    Represents surfaces: CX, CY, CZ

    :param input_card: The Card object representing the input
    :type input_card: Card
    :param comments: The Comments that proceeded this card or were inside of this if any
    :type Comments: list
    """

<<<<<<< HEAD
    def __init__(self, input_card, comment=None):
        super().__init__(input_card, comment)
=======
    def __init__(self, input_card=None, comments=None):
        """
        :param input_card: The Card object representing the input
        :type input_card: Card
        :param comments: the Comment object representing the
                        preceding comments block.
        :type comments: Comment
        """
        self._radius = None
        super().__init__(input_card, comments)
>>>>>>> 6e45537f
        ST = SurfaceType
        if input_card:
            if self.surface_type not in [ST.CX, ST.CY, ST.CZ]:
                raise ValueError("CylinderOnAxis must be of surface_type: CX, CY, CZ")
            if len(self.surface_constants) != 1:
                raise ValueError("CylinderOnAxis only accepts one surface_constant")
            self._radius = self.surface_constants[0]
        else:
            self._surface_constants = [None]

    @property
    def radius(self):
        """
        The radius of the cylinder

        :rtype: float
        """
        return self._radius

    @radius.setter
    def radius(self, radius):
        if not isinstance(radius, float):
            raise TypeError("radius must be a float")
        if radius <= 0.0:
            raise ValueError("radius must be larger than 0")
        self._mutated = True
        self._radius = radius

    def validate(self):
        super().validate()
        if not self.radius:
            raise IllegalState(f"Surface: {self.number} does not have a radius set.")

    def find_duplicate_surfaces(self, surfaces, tolerance):
        ret = []
        # do not assume transform and periodic surfaces are the same.
        if not self.old_periodic_surface:
            for surface in surfaces:
                if surface != self and surface.surface_type == self.surface_type:
                    if not surface.old_periodic_surface:
                        if abs(self.radius - surface.radius) < tolerance:
                            if self.transform:
                                if surface.transform:
                                    if self.transform.equivalent(
                                        surface.transform, tolerance
                                    ):
                                        ret.append(surface)
                            else:
                                if surface.transform is None:
                                    ret.append(surface)
            return ret
        else:
            return []<|MERGE_RESOLUTION|>--- conflicted
+++ resolved
@@ -13,21 +13,9 @@
     :type Comments: list
     """
 
-<<<<<<< HEAD
-    def __init__(self, input_card, comment=None):
-        super().__init__(input_card, comment)
-=======
     def __init__(self, input_card=None, comments=None):
-        """
-        :param input_card: The Card object representing the input
-        :type input_card: Card
-        :param comments: the Comment object representing the
-                        preceding comments block.
-        :type comments: Comment
-        """
         self._radius = None
         super().__init__(input_card, comments)
->>>>>>> 6e45537f
         ST = SurfaceType
         if input_card:
             if self.surface_type not in [ST.CX, ST.CY, ST.CZ]:
