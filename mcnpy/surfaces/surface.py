from mcnpy.errors import *
from mcnpy.data_inputs import transform
from mcnpy.mcnp_object import MCNP_Object
from mcnpy.surfaces.surface_type import SurfaceType
from mcnpy.utilities import *
import re


class Surface(MCNP_Object):
    """
    Object to hold a single MCNP surface
    """

<<<<<<< HEAD
    def __init__(self, input, comment=None):
=======
    def __init__(self, input_card=None, comment=None):
>>>>>>> 78fb0779
        """
        :param input: The Input object representing the input
        :type input: Input
        :param comment: the Comment object representing the
                        preceding comment block.
        :type comment: Comment
        """
<<<<<<< HEAD
        super().__init__(input, comment)
        words = input.words
=======
>>>>>>> 78fb0779
        self._periodic_surface = None
        self._old_periodic_surface = None
        self._transform = None
        self._old_transform_number = None
        self._surface_type = None
        self._surface_number = -1
        self._surface_constants = []
        i = 0
        super().__init__(input_card, comment)
        # surface number
<<<<<<< HEAD
        surface_num = words[i]
        if "*" in surface_num:
            self._is_reflecting = True
            surface_num = surface_num.strip("*")
        else:
            self._is_reflecting = False
        if "+" in surface_num:
            self._is_white_boundary = True
            surface_num = surface_num.strip("+")
        else:
            self._is_white_boundary = False

        try:
            surface_num = int(surface_num)
            assert surface_num > 0
            self._surface_number = surface_num
            self._old_surface_number = surface_num
        except (AssertionError, ValueError):
            raise MalformedInputError(
                input, f"{words[i]} could not be parsed as a surface number."
            )
        i += 1
        num_finder = re.compile(r"\d+")
        # handle N if specified
        if num_finder.search(words[i]):
=======
        if input_card:
            words = input_card.words
            surface_num = words[i]
            if "*" in surface_num:
                self._is_reflecting = True
                surface_num = surface_num.strip("*")
            else:
                self._is_reflecting = False
            if "+" in surface_num:
                self._is_white_boundary = True
                surface_num = surface_num.strip("+")
            else:
                self._is_white_boundary = False

>>>>>>> 78fb0779
            try:
                surface_num = int(surface_num)
                assert surface_num > 0
                self._surface_number = surface_num
                self._old_surface_number = surface_num
            except (AssertionError, ValueError):
                raise MalformedInputError(
<<<<<<< HEAD
                    input,
                    f"{words[i]} could not be parsed as a periodic surface or a transform.",
                )
        # parse surface mnemonic
        try:
            self._surface_type = SurfaceType(words[i].upper())
        except ValueError:
            raise MalformedInputError(
                input,
                f"{words[i]} could not be parsed as a surface type mnemonic.",
            )
        # parse the parameters
        self._surface_constants = []
        for entry in words[i + 1 :]:
=======
                    input_card, f"{words[i]} could not be parsed as a surface number."
                )
            i += 1
            num_finder = re.compile(r"\d+")
            # handle N if specified
            if num_finder.search(words[i]):
                try:
                    num = int(words[i])
                    if num > 0:
                        self._old_transform_number = abs(num)
                    elif num < 0:
                        self._old_periodic_surface = abs(num)
                    i += 1
                except ValueError:
                    raise MalformedInputError(
                        input_card,
                        f"{words[i]} could not be parsed as a periodic surface or a transform.",
                    )
            # parse surface mnemonic
>>>>>>> 78fb0779
            try:
                self._surface_type = SurfaceType(words[i].upper())
            except ValueError:
                raise MalformedInputError(
<<<<<<< HEAD
                    input,
                    f"{entry} could not be parsed as a surface constant.",
=======
                    input_card,
                    f"{words[i]} could not be parsed as a surface type mnemonic.",
>>>>>>> 78fb0779
                )
            # parse the parameters
            self._surface_constants = []
            for entry in words[i + 1 :]:
                try:
                    self._surface_constants.append(fortran_float(entry))
                except ValueError:
                    raise MalformedInputError(
                        input_card,
                        f"{entry} could not be parsed as a surface constant.",
                    )

    @property
    def allowed_keywords(self):
        return set()

    @property
    def surface_type(self):
        """
        The mnemonic for the type of surface.

        E.g. CY, PX, etc.

        :rtype: SurfaceType
        """
        return self._surface_type

    @property
    def is_reflecting(self):
        """
        If true this surface is a reflecting boundary.

        :rtype: bool
        """
        return self._is_reflecting

    @is_reflecting.setter
    def is_reflecting(self, reflect):
        if not isinstance(reflect, bool):
            raise TypeError("is_reflecting must be set to a bool")
        self._mutated = True
        self._is_reflecting = reflect

    @property
    def is_white_boundary(self):
        """
        If true this surface is a white boundary.

        :rtype: bool
        """
        return self._is_white_boundary

    @is_white_boundary.setter
    def is_white_boundary(self, white):
        if not isinstance(white, bool):
            raise TypeError("is_white_boundary must be set to a bool")
        self._mutated = True
        self._is_white_boundary = white

    @property
    def surface_constants(self):
        """
        The constants defining the surface

        :rtype: list
        """
        return self._surface_constants

    @surface_constants.setter
    def surface_constants(self, constants):
        if not isinstance(constants, list):
            raise TypeError("surface_constants must be a list")
        for constant in constants:
            if not isinstance(constant, float):
                raise TypeError(
                    f"The surface constant provided: {constant} must be a float"
                )
        self._mutated = True
        self._surface_constants = constants

    @property
    def old_transform_number(self):
        """
        The transformation number for this surface in the original file.

        TODO connect and allow updates

        :rtype: int
        """
        return self._old_transform_number

    @property
    def old_periodic_surface(self):
        """
        The surface number this is periodic with reference to in the original file.
        """
        return self._old_periodic_surface

    @property
    def periodic_surface(self):
        """
        The surface that this surface is periodic with respect to
        """
        return self._periodic_surface

    @periodic_surface.setter
    def periodic_surface(self, periodic):
        if not isinstance(periodic, Surface):
            raise TypeError("The periodic_surface must be a surface")
        self._mutated = True
        self._periodic_surface = periodic

    @periodic_surface.deleter
    def periodic_surface(self):
        self._mutated = True
        self._periodic_surface = None

    @property
    def transform(self):
        """
        The Transform object that translates this surface

        :rtype: Transform
        """
        return self._transform

    @transform.setter
    def transform(self, tr):
        if not isinstance(tr, transform.Transform):
            raise TypeError("The transform for this surface must be a Transform")
        self._mutated = True
        self._transform = tr

    @transform.deleter
    def transform(self):
        self._mutated = True
        self._transform = None
        self._old_transform_number = None

    @property
    def old_number(self):
        """
        The surface number that was used in the read file

        :rtype: int
        """
        return self._old_surface_number

    @property
    def number(self):
        """
        The surface number to use.

        :rtype: int
        """
        return self._surface_number

    @number.setter
    def number(self, number):
        if not isinstance(number, int):
            raise TypeError("The number must be an int")
        if number <= 0:
            raise ValueError("The number be greater than 0")
        if self._problem:
            self._problem.surfaces.check_number(number)
        self._mutated = True
        self._surface_number = number

    @property
    def cells(self):
        if self._problem:
            for cell in self._problem.cells:
                if self in cell.surfaces:
                    yield cell

    def __str__(self):
        return f"SURFACE: {self.number}, {self.surface_type}"

    def __repr__(self):
        return (
            f"SURFACE: {self.number}, {self.surface_type}, "
            f"periodic surface: {self.periodic_surface}, "
            f"transform: {self.transform}, "
            f"constants: {self.surface_constants}"
        )

    def update_pointers(self, surface_dict, data_inputs):
        """
        Updates the internal pointers to the appropriate objects.

        Right now only periodic surface links will be made.
        Eventually transform pointers should be made.
        """
        if self.old_periodic_surface:
            try:
                self._periodic_surface = surface_dict[self.old_periodic_surface]
            except KeyError:
                raise BrokenObjectLinkError(
                    "Surface",
                    self.number,
                    "Periodic Surface",
                    self.old_periodic_surface,
                )
        if self.old_transform_number:
            for input in data_inputs:
                if isinstance(input, transform.Transform):
                    if input.number == self.old_transform_number:
                        self._transform = input
            if not self.transform:
                raise BrokenObjectLinkError(
                    "Surface",
                    self.number,
                    "Transform",
                    self.old_transform_number,
                )

    def validate(self):
        if not self.surface_type:
            raise IllegalState(
                f"Surface: {self.number} does not have a surface type set."
            )

    def format_for_mcnp_input(self, mcnp_version):
        mutated = self.mutated
        self.validate()
        if not mutated:
            for obj in [self.periodic_surface, self.transform]:
                if obj and obj.mutated:
                    mutated = True
                    break
        if mutated:
            ret = super().format_for_mcnp_input(mcnp_version)
            buffList = []
            # surface number
            if self.is_reflecting:
                buffList.append(f"*{self.number}")
            elif self.is_white_boundary:
                buffList.append(f"+{self.number}")
            else:
                buffList.append(str(self.number))

            if self.periodic_surface:
                buffList.append(str(-self.periodic_surface.number))
            elif self.transform:
                buffList.append(str(self.transform.number))

            buffList.append(self.surface_type.value)

            for constant in self.surface_constants:
                buffList.append(f"{constant:.6g}")
            ret += Surface.wrap_words_for_mcnp(buffList, mcnp_version, True)
        else:
            ret = self._format_for_mcnp_unmutated(mcnp_version)
        return ret

    def __lt__(self, other):
        return self.number < other.number

    def __eq__(self, other):
        return (
            self.number == other.number
            and self.surface_type == other.surface_type
            and self.is_reflecting == other.is_reflecting
            and self.is_white_boundary == other.is_white_boundary
            and self.surface_constants == other.surface_constants
        )

    def __ne__(self, other):
        return not self == other

    def __hash__(self):
        return hash((self.number, str(self.surface_type)))

    def __eq__(self, other):
        return (
            self.number == other.number
            and self.surface_type == other.surface_type
            and self.is_reflecting == other.is_reflecting
            and self.is_white_boundary == other.is_white_boundary
            and self.surface_constants == other.surface_constants
        )

    def __ne__(self, other):
        return not self == other

    def __hash__(self):
        return hash((self.number, str(self.surface_type)))

    def find_duplicate_surfaces(self, surfaces, tolerance):
        """Finds all surfaces that are effectively the same as this one.

        :param surfaces: a list of the surfaces to compare against this one.
        :type surfaces: list
        :param tolerance: the amount of relative error to allow
        :type tolerance: float

        :returns: A list of the surfaces that are identical
        :rtype: list
        """
        return []<|MERGE_RESOLUTION|>--- conflicted
+++ resolved
@@ -11,11 +11,7 @@
     Object to hold a single MCNP surface
     """
 
-<<<<<<< HEAD
     def __init__(self, input, comment=None):
-=======
-    def __init__(self, input_card=None, comment=None):
->>>>>>> 78fb0779
         """
         :param input: The Input object representing the input
         :type input: Input
@@ -23,22 +19,16 @@
                         preceding comment block.
         :type comment: Comment
         """
-<<<<<<< HEAD
         super().__init__(input, comment)
         words = input.words
-=======
->>>>>>> 78fb0779
         self._periodic_surface = None
         self._old_periodic_surface = None
         self._transform = None
         self._old_transform_number = None
         self._surface_type = None
         self._surface_number = -1
-        self._surface_constants = []
         i = 0
-        super().__init__(input_card, comment)
         # surface number
-<<<<<<< HEAD
         surface_num = words[i]
         if "*" in surface_num:
             self._is_reflecting = True
@@ -64,7 +54,31 @@
         num_finder = re.compile(r"\d+")
         # handle N if specified
         if num_finder.search(words[i]):
-=======
+            try:
+                num = int(words[i])
+                if num > 0:
+                    self._old_transform_number = abs(num)
+                elif num < 0:
+                    self._old_periodic_surface = abs(num)
+                i += 1
+            except ValueError:
+                raise MalformedInputError(
+                    input,
+                    f"{words[i]} could not be parsed as a periodic surface or a transform.",
+                )
+        # parse surface mnemonic
+        try:
+            self._surface_type = SurfaceType(words[i].upper())
+        except ValueError:
+            raise MalformedInputError(
+                input,
+                f"{words[i]} could not be parsed as a surface type mnemonic.",
+            )
+        # parse the parameters
+        self._surface_constants = []
+        i = 0
+        super().__init__(input_card, comment)
+        # surface number
         if input_card:
             words = input_card.words
             surface_num = words[i]
@@ -79,7 +93,6 @@
             else:
                 self._is_white_boundary = False
 
->>>>>>> 78fb0779
             try:
                 surface_num = int(surface_num)
                 assert surface_num > 0
@@ -87,22 +100,6 @@
                 self._old_surface_number = surface_num
             except (AssertionError, ValueError):
                 raise MalformedInputError(
-<<<<<<< HEAD
-                    input,
-                    f"{words[i]} could not be parsed as a periodic surface or a transform.",
-                )
-        # parse surface mnemonic
-        try:
-            self._surface_type = SurfaceType(words[i].upper())
-        except ValueError:
-            raise MalformedInputError(
-                input,
-                f"{words[i]} could not be parsed as a surface type mnemonic.",
-            )
-        # parse the parameters
-        self._surface_constants = []
-        for entry in words[i + 1 :]:
-=======
                     input_card, f"{words[i]} could not be parsed as a surface number."
                 )
             i += 1
@@ -122,18 +119,12 @@
                         f"{words[i]} could not be parsed as a periodic surface or a transform.",
                     )
             # parse surface mnemonic
->>>>>>> 78fb0779
             try:
                 self._surface_type = SurfaceType(words[i].upper())
             except ValueError:
                 raise MalformedInputError(
-<<<<<<< HEAD
                     input,
                     f"{entry} could not be parsed as a surface constant.",
-=======
-                    input_card,
-                    f"{words[i]} could not be parsed as a surface type mnemonic.",
->>>>>>> 78fb0779
                 )
             # parse the parameters
             self._surface_constants = []
