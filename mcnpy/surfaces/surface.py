from mcnpy.errors import *
from mcnpy.data_cards import transform
from mcnpy.mcnp_card import MCNP_Card
from mcnpy.surfaces.surface_type import SurfaceType
from mcnpy.utilities import *
import re


class Surface(MCNP_Card):
    """
    Object to hold a single MCNP surface
    """

    def __init__(self, input_card, comment=None):
        """
        :param input_card: The Card object representing the input
        :type input_card: Card
        :param comment: the Comment object representing the
                        preceding comment block.
        :type comment: Comment
        """
        super().__init__(input_card, comment)
        words = input_card.words
        self._periodic_surface = None
        self._old_periodic_surface = None
        self._transform = None
        self._old_transform_number = None
        self._surface_number = -1
        i = 0
        # surface number
        surface_num = words[i]
        if "*" in surface_num:
            self._is_reflecting = True
            surface_num = surface_num.strip("*")
        else:
            self._is_reflecting = False
        if "+" in surface_num:
            self._is_white_boundary = True
            surface_num = surface_num.strip("+")
        else:
            self._is_white_boundary = False

        try:
            surface_num = int(surface_num)
            assert surface_num > 0
            self._surface_number = surface_num
            self._old_surface_number = surface_num
        except (AssertionError, ValueError):
            raise MalformedInputError(
                input_card, f"{words[i]} could not be parsed as a surface number."
            )
        i += 1
        num_finder = re.compile("\d+")
        # handle N if specified
        if num_finder.search(words[i]):
            try:
                num = int(words[i])
                if num > 0:
                    self._old_transform_number = abs(num)
                elif num < 0:
                    self._old_periodic_surface = abs(num)
                i += 1
            except ValueError:
                raise MalformedInputError(
                    input_card,
                    f"{words[i]} could not be parsed as a periodic surface or a transform.",
                )
        # parse surface mnemonic
        try:
            self._surface_type = SurfaceType(words[i].upper())
        except ValueError:
            raise MalformedInputError(
                input_card,
                f"{words[i]} could not be parsed as a surface type mnemonic.",
            )
        # parse the parameters
        self._surface_constants = []
        for entry in words[i + 1 :]:
            try:
                self._surface_constants.append(fortran_float(entry))
            except ValueError:
                raise MalformedInputError(
                    input_card,
                    f"{entry} could not be parsed as a surface constant.",
                )

    @property
    def surface_type(self):
        """
        The mnemonic for the type of surface.

        E.g. CY, PX, etc.
        :rtype: SurfaceType
        """
        return self._surface_type

    @property
    def is_reflecting(self):
        """
        If true this surface is a reflecting boundary.

        :rtype: bool
        """
        return self._is_reflecting

    @is_reflecting.setter
    def is_reflecting(self, reflect):
        assert isinstance(reflect, bool)
        self._mutated = True
        self._is_reflecting = reflect

    @property
    def is_white_boundary(self):
        """
        If true this surface is a white boundary.

        :rtype: bool
        """
        return self._is_white_boundary

    @is_white_boundary.setter
    def is_white_boundary(self, white):
        assert isinstance(white, bool)
        self._mutated = True
        self._is_white_boundary = white

    @property
    def surface_constants(self):
        """
        The constants defining the surface

        :rtype: list
        """
        return self._surface_constants

    @surface_constants.setter
    def surface_constants(self, constants):
        assert isinstance(constants, list)
        for constant in constants:
            assert isinstance(constant, float)
        self._mutated = True
        self._surface_constants = constants

    @property
    def old_transform_number(self):
        """
        The transformation number for this surface in the original file.

        TODO connect and allow updates
        :rtype: int
        """
        return self._old_transform_number

    @property
    def old_periodic_surface(self):
        """
        The surface number this is periodic with reference to in the original file.
        """
        return self._old_periodic_surface

    @property
    def periodic_surface(self):
        """
        The surface that this surface is periodic with respect to
        """
        return self._periodic_surface

    @periodic_surface.setter
    def periodic_surface(self, periodic):
        assert isinstance(periodic, Surface)
        self._mutated = True
        self._periodic_surface = periodic

    @periodic_surface.deleter
    def periodic_surface(self):
        self._mutated = True
        self._periodic_surface = None

    @property
    def transform(self):
        """
        The Transform object that translates this surface

        :rtype:Transform
        """
        return self._transform

    @transform.setter
    def transform(self, tr):
        assert isinstance(tr, transform.Transform)
        self._mutated = True
        self._transform = tr

    @transform.deleter
    def transform(self):
        self._mutated = True
        self._transform = None
        self._old_transform_number = None

    @property
    def old_number(self):
        """
        The surface number that was used in the read file
        :rtype: int
        """
        return self._old_surface_number

    @property
    def number(self):
        """
        The surface number to use.
        :rtype: int
        """
        return self._surface_number

    @number.setter
    def number(self, number):
        assert isinstance(number, int)
        assert number > 0
<<<<<<< HEAD
        if self._problem:
            self._problem.surfaces.check_number(number)
=======
>>>>>>> 01996bef
        self._mutated = True
        self._surface_number = number

    @property
    def cells(self):
        if self._problem:
            for cell in self._problem.cells:
                if self in cell.surfaces:
                    yield cell

    def __str__(self):
        return f"SURFACE: {self.number}, {self.surface_type}"

    def __repr__(self):
        return self.__str__()

    def update_pointers(self, surface_dict, data_cards):
        """
        Updates the internal pointers to the appropriate objects.

        Right now only periodic surface links will be made.
        Eventually transform pointers should be made.
        """
        if self.old_periodic_surface:
            try:
                self._periodic_surface = surface_dict[self.old_periodic_surface]
            except KeyError:
                raise BrokenObjectLinkError(
                    "Surface",
                    self.number,
                    "Periodic Surface",
                    self.old_periodic_surface,
                )
        if self.old_transform_number:
            for card in data_cards:
                if isinstance(card, transform.Transform):
                    if card.number == self.old_transform_number:
                        self._transform = card
            if not self.transform:
                raise BrokenObjectLinkError(
                    "Surface",
                    self.number,
                    "Transform",
                    self.old_transform_number,
                )

    def format_for_mcnp_input(self, mcnp_version):
        ret = super().format_for_mcnp_input(mcnp_version)
<<<<<<< HEAD
        if self.mutated:
            buffList = []
            # surface number
            if self.is_reflecting:
                buffList.append(f"*{self.number}")
            elif self.is_white_boundary:
                buffList.append(f"+{self.number}")
            else:
                buffList.append(str(self.number))

            if self.periodic_surface:
                buffList.append(str(-self.periodic_surface.number))
            elif self.transform:
                buffList.append(str(self.transform.number))
=======
        mutated = self.mutated
        if not mutated:
            for obj in [self.periodic_surface, self.transform]:
                if obj and obj.mutated:
                    mutated = True
                    break
        if mutated:
            buffList = []
            # surface number
            if self.is_reflecting:
                buffList.append(f"*{self.surface_number}")
            elif self.is_white_boundary:
                buffList.append(f"+{self.surface_number}")
            else:
                buffList.append(str(self.surface_number))

            if self.periodic_surface:
                buffList.append(str(-self.periodic_surface.surface_number))
            elif self.transform:
                buffList.append(str(self.transform.transform_number))
>>>>>>> 01996bef

            buffList.append(self.surface_type.value)

            for constant in self.surface_constants:
                buffList.append(f"{constant:.6g}")
            ret += Surface.wrap_words_for_mcnp(buffList, mcnp_version, True)
        else:
            ret += self.input_lines
        return ret

    def __lt__(self, other):
        return self.number < other.number

    def __eq__(self, other):
        return (
            self.number == other.number
            and self.surface_type == other.surface_type
            and self.is_reflecting == other.is_reflecting
            and self.is_white_boundary == other.is_white_boundary
            and self.surface_constants == other.surface_constants
        )

    def __ne__(self, other):
        return not self == other

    def __hash__(self):
        return hash((self.number, str(self.surface_type)))

    def __eq__(self, other):
        return (
            self.number == other.number
            and self.surface_type == other.surface_type
            and self.is_reflecting == other.is_reflecting
            and self.is_white_boundary == other.is_white_boundary
            and self.surface_constants == other.surface_constants
        )

    def __ne__(self, other):
        return not self == other

    def __hash__(self):
        return hash((self.number, str(self.surface_type)))

    def find_duplicate_surfaces(self, surfaces, tolerance):
        """Finds all surfaces that are effectively the same as this one.

        :param surfaces: a list of the surfaces to compare against this one.
        :type surfaces: list
        :param tolerance: the amount of relative error to allow
        :type tolerance: float
        :returns: A list of the surfaces that are identical
        :rtype: list
        """
        return []<|MERGE_RESOLUTION|>--- conflicted
+++ resolved
@@ -217,11 +217,8 @@
     def number(self, number):
         assert isinstance(number, int)
         assert number > 0
-<<<<<<< HEAD
         if self._problem:
             self._problem.surfaces.check_number(number)
-=======
->>>>>>> 01996bef
         self._mutated = True
         self._surface_number = number
 
@@ -270,22 +267,6 @@
 
     def format_for_mcnp_input(self, mcnp_version):
         ret = super().format_for_mcnp_input(mcnp_version)
-<<<<<<< HEAD
-        if self.mutated:
-            buffList = []
-            # surface number
-            if self.is_reflecting:
-                buffList.append(f"*{self.number}")
-            elif self.is_white_boundary:
-                buffList.append(f"+{self.number}")
-            else:
-                buffList.append(str(self.number))
-
-            if self.periodic_surface:
-                buffList.append(str(-self.periodic_surface.number))
-            elif self.transform:
-                buffList.append(str(self.transform.number))
-=======
         mutated = self.mutated
         if not mutated:
             for obj in [self.periodic_surface, self.transform]:
@@ -296,17 +277,16 @@
             buffList = []
             # surface number
             if self.is_reflecting:
-                buffList.append(f"*{self.surface_number}")
+                buffList.append(f"*{self.number}")
             elif self.is_white_boundary:
-                buffList.append(f"+{self.surface_number}")
+                buffList.append(f"+{self.number}")
             else:
-                buffList.append(str(self.surface_number))
+                buffList.append(str(self.number))
 
             if self.periodic_surface:
-                buffList.append(str(-self.periodic_surface.surface_number))
+                buffList.append(str(-self.periodic_surface.number))
             elif self.transform:
-                buffList.append(str(self.transform.transform_number))
->>>>>>> 01996bef
+                buffList.append(str(self.transform.number))
 
             buffList.append(self.surface_type.value)
 
