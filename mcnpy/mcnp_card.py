--- conflicted
+++ resolved
@@ -20,17 +20,12 @@
         self._problem = None
         self._parameters = {}
         if input_card:
-<<<<<<< HEAD
             if not isinstance(input_card, mcnpy.input_parser.mcnp_input.Card):
                 raise TypeError("input_card must be a Card")
             if not isinstance(comments, (list, Comment, type(None))):
                 raise TypeError("comments must be either a Comment, a list, or None")
-=======
-            assert isinstance(input_card, mcnpy.input_parser.mcnp_input.Card)
             self._words = input_card.words
             self._parse_key_value_pairs()
-            assert isinstance(comments, (list, Comment, type(None)))
->>>>>>> e8682d63
             if isinstance(comments, list):
                 for comment in comments:
                     if not isinstance(comment, Comment):
