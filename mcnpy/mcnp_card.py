--- conflicted
+++ resolved
@@ -137,14 +137,10 @@
     @property
     def comments(self):
         """
-<<<<<<< HEAD
         The comments associated with this card if any.
 
         This includes all ``C`` comments before this card that aren't part of another card,
         and any comments that are inside this card.
-=======
-        The preceding comments block to this card if any.
->>>>>>> 6e45537f
 
         :returns: a list of the comments associated with this comment.
         :rtype: list
