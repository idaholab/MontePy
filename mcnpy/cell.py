--- conflicted
+++ resolved
@@ -17,17 +17,10 @@
     """
     Object to represent a single MCNP cell defined in CGS.
 
-<<<<<<< HEAD
-    :param input_card: The Card syntax object this will wrap and parse.
-    :type input_card: Card
-    :param comments: The Comments that proceeded this card or were inside of this if any
-    :type Comments: list
-=======
     :param input_card: the Card input for the cell definition
     :type input_card: Card
     :param comments: the Comments block that preceded and are in the cell block if any.
     :type comments: list
->>>>>>> 6e45537f
     """
 
     _ALLOWED_KEYWORDS = {
@@ -58,19 +51,8 @@
         fill.Fill: ("_fill", True),
     }
 
-<<<<<<< HEAD
     def __init__(self, input_card=None, comment=None):
         super().__init__(input_card, comment)
-=======
-    def __init__(self, input_card=None, comments=None):
-        """
-        :param input_card: the Card input for the cell definition
-        :type input_card: Card
-        :param comments: the Comments block that preceded and are in the cell block if any.
-        :type comments: list
-        """
-        super().__init__(input_card, comments)
->>>>>>> 6e45537f
         self._material = None
         self._old_cell_number = None
         self._load_blank_modifiers()
@@ -191,17 +173,12 @@
     @property
     def importance(self):
         """
-<<<<<<< HEAD
         The importances for this cell for various particle types.
-
-=======
-        The cell importance.
 
         Each particle's importance is a property of Importance.
         e.g., ``cell.importance.photon = 1.0``.
 
         :returns: the importance for the Cell.
->>>>>>> 6e45537f
         :rtype: Importance
         """
         return self._importance
