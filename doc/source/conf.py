# Configuration file for the Sphinx documentation builder.
#
# This file only contains a selection of the most common options. For a full
# list see the documentation:
# https://www.sphinx-doc.org/en/master/usage/configuration.html

# -- Path setup --------------------------------------------------------------

# If extensions (or modules to document with autodoc) are in another directory,
# add these directories to sys.path here. If the directory is relative to the
# documentation root, use os.path.abspath to make it absolute, like shown here.
#
import importlib.metadata
import os
import sys

sys.path.insert(0, os.path.abspath("../.."))
import montepy


# -- Project information -----------------------------------------------------

project = "MontePy"
copyright = "2021 – 2024, Battelle Energy Alliance LLC."
author = "Micah D. Gale (@micahgale), Travis J. Labossiere-Hickman (@tjlaboss)"

version = importlib.metadata.version("montepy")
release = version  # Will be true at website deployment.
# -- General configuration ---------------------------------------------------

# Add any Sphinx extension module names here, as strings. They can be
# extensions coming with Sphinx (named 'sphinx.ext.*') or your custom
# ones.
extensions = [
    "sphinx.ext.autodoc",
    "sphinx.ext.napoleon",
    "sphinx.ext.intersphinx",
    "sphinx.ext.extlinks",
    "sphinx.ext.doctest",
<<<<<<< HEAD
    "sphinx_autodoc_typehints",
    "sphinx_sitemap",
=======
>>>>>>> b6df078f
    "sphinx_favicon",
    "sphinx_copybutton",
]

# Add any paths that contain templates here, relative to this directory.
templates_path = ["_templates"]
favicons = [
    "monty.svg",
    "monty-192.png",
    "monty-32.png",
    "monty-32.ico",
]
html_logo = "monty.svg"

html_baseurl = "https://www.montepy.org/"
html_extra_path = ["robots.txt", "foo.imcnp"]
# List of patterns, relative to source directory, that match files and
# directories to ignore when looking for source files.
# This pattern also affects html_static_path and html_extra_path.
exclude_patterns = []

# autodoc
autodoc_typehints = "both"
typehints_use_signature = True
typehints_use_signature_return = True
autodoc_typehints_description_target = "all"
autodoc_member_order = "groupwise"
# Display the version
display_version = True

# -- External link configuration ---------------------------------------------
UM63 = (
    "https://mcnp.lanl.gov/pdf_files/TechReport_2022_LANL_LA-UR-22-30006"
    "Rev.1_KuleszaAdamsEtAl.pdf"
)
UM631 = "https://www.osti.gov/servlets/purl/2372634"
UM62 = (
    "https://mcnp.lanl.gov/pdf_files/TechReport_2017_LANL_LA-UR-17-29981"
    "_WernerArmstrongEtAl.pdf"
)
extlinks = {
    # MCNP 6.3 User's Manual
    "manual63sec": (UM63 + "#section.%s", "MCNP 6.3.0 manual § %s"),
    "manual63": (UM63 + "#subsection.%s", "MCNP 6.3.0 manual § %s"),
    "manual63part": (UM63 + "#part.%s", "MCNP 6.3.0 manual part %s"),
    "manual63chapter": (UM63 + "#chapter.%s", "MCNP 6.3.0 manual Ch. %s"),
    # MCNP 6.3.1 User's Manual
    "manual631sec": (UM631 + "#section.%s", "MCNP 6.3.1 manual § %s"),
    "manual631": (UM631 + "#subsection.%s", "MCNP 6.3.1 manual § %s"),
    "manual631part": (UM631 + "#part.%s", "MCNP 6.3.1 manual part %s"),
    "manual631chapter": (UM631 + "#chapter.%s", "MCNP 6.3.1 manual Ch. %s"),
    # MCNP 6.2 User's manual
    "manual62": (UM62 + "#page=%s", "MCNP 6.2 manual p. %s"),
    "issue": ("https://github.com/idaholab/MontePy/issues/%s", "#%s"),
    "pull": ("https://github.com/idaholab/MontePy/pull/%s", "#%s"),
}


# -- Options for HTML output -------------------------------------------------

# The theme to use for HTML and HTML Help pages.  See the documentation for
# a list of builtin themes.
#
github_url = "https://github.com/idaholab/MontePy"
html_theme = "pydata_sphinx_theme"
html_theme_options = {
    "navbar_start": ["navbar-logo", "project", "version"],
    "icon_links": [
        {
            "name": "GitHub",
            "url": "https://github.com/idaholab/MontePy",
            "icon": "fa-brands fa-square-github",
            "type": "fontawesome",
        },
    ],
}
html_sidebars = {
    "**": ["search-field.html", "sidebar-nav-bs.html", "sidebar-ethical-ads.html"]
}
apidoc_module_dir = "../../montepy"
apidoc_module_first = True
apidoc_separate_modules = True

suppress_warnings = ["epub.unknown_project_files"]


# Add any paths that contain custom static files (such as style sheets) here,
# relative to this directory. They are copied after the builtin static files,
# so a file named "default.css" will overwrite the builtin "default.css".
html_static_path = ["_static"]<|MERGE_RESOLUTION|>--- conflicted
+++ resolved
@@ -37,11 +37,7 @@
     "sphinx.ext.intersphinx",
     "sphinx.ext.extlinks",
     "sphinx.ext.doctest",
-<<<<<<< HEAD
     "sphinx_autodoc_typehints",
-    "sphinx_sitemap",
-=======
->>>>>>> b6df078f
     "sphinx_favicon",
     "sphinx_copybutton",
 ]
