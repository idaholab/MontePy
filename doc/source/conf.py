--- conflicted
+++ resolved
@@ -57,15 +57,11 @@
 html_logo = "monty.svg"
 
 html_baseurl = "https://www.montepy.org/en/stable/"
-<<<<<<< HEAD
 html_extra_path = ["robots.txt", "foo.imcnp", "LICENSE"]
-=======
-html_extra_path = ["robots.txt", "foo.imcnp"]
 
 # jupyter lite
 jupyterlite_config = "jupyter_lite_config.json"
 jupyterlite_overrides = "jupyter_lite.json"
->>>>>>> 75f80ee3
 # List of patterns, relative to source directory, that match files and
 # directories to ignore when looking for source files.
 # This pattern also affects html_static_path and html_extra_path.
