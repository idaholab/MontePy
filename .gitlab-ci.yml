--- conflicted
+++ resolved
@@ -44,7 +44,6 @@
 doc_test:
    stage: test
    script:
-<<<<<<< HEAD
       - echo "Executing Sphinx build to detect syntax errors"
       - sphinx-build doc/source/ doc/build/ -W --keep-going -E
       - sphinx-build -b singlehtml -D html_theme=basic doc/source/ doc/build/singlehtml/
@@ -53,9 +52,6 @@
      paths: 
        - doc/build/singlehtml/index.html
      expire_in: 1 day
-=======
-    - echo "Executing Sphinx build to detect syntax errors"
-    - sphinx-build doc/source/ doc/build/ -W --keep-going -E
 
 format_test:
   stage: test
@@ -63,7 +59,6 @@
     - echo "Testing if anything is unformatted"
     - echo "If error occurs changes were not formatted using black"
     - black --check mcnpy/ tests/
->>>>>>> cabf327e
 
 
 deploy1:
