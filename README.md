# MCNPy

A python library to parse and modify MCNP input files. 

## Installing

Go to the packages page and download a wheel or a tar ball. Run `pip install --user mcnpy.XXXXXX.tar.gz`

## User Documentation

MCNPy has a [sphinx website](https://experiment_analysis.pages.hpc.inl.gov/mcnpy). 

## Features
	
* Handles almost all MCNP input syntax including: message blocks, & continue, comments, etc.
* Parses Cells, surfaces, materials, and transforms very well.	
* Can parse the following surfaces exactly P(X|Y|Z), C(X|Y|Z), C/(X|Y|Z) (I mean it can do PX, and PY, etc.)
* Can read in all other cards but not understand them	
* Can write out full MCNP problem even if it doesn't fully understand a card.	
* Has 110 test cases right now 

 
Quick example for renumbering all of the cells in a problem:

```python
import mcnpy
foo = mcnpy.read_input("foo.imcnp")
i = 9500
for cell in foo.cells:
  cell.number = i
  i = i + 5
  
foo.write_to_file("foo_update.imcnp")

```

## Limitations

Here a few of the known bugs and limitations:

	
* Cannot handle vertical input mode.
	
<<<<<<< HEAD
* Cannot handle c  comments inside of a card

 

=======
>>>>>>> 3c760a0d
## Bugs, Requests and Development

So MCNPy doesn't do what you want? Reasonable; I started writing it in November so it's pretty young. Right now I'm doing what I call Just-In-Time development, as in features are added JIT for me to use them on my current projects. If there's a feature you want add an issue on gitlab with the feature request tag. If you want to add a feature on your own talk to me (but still add the issue). The system is very modular and you should be able to develop it pretty quickly, just guides on how to do this are a bit lacking.
 

 
Finally: make objects not regexs!<|MERGE_RESOLUTION|>--- conflicted
+++ resolved
@@ -41,13 +41,6 @@
 	
 * Cannot handle vertical input mode.
 	
-<<<<<<< HEAD
-* Cannot handle c  comments inside of a card
-
- 
-
-=======
->>>>>>> 3c760a0d
 ## Bugs, Requests and Development
 
 So MCNPy doesn't do what you want? Reasonable; I started writing it in November so it's pretty young. Right now I'm doing what I call Just-In-Time development, as in features are added JIT for me to use them on my current projects. If there's a feature you want add an issue on gitlab with the feature request tag. If you want to add a feature on your own talk to me (but still add the issue). The system is very modular and you should be able to develop it pretty quickly, just guides on how to do this are a bit lacking.
