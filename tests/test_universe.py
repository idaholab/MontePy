# Copyright 2024 - 2025, Battelle Energy Alliance, LLC All Rights Reserved.
import copy
import os

from hypothesis import given, strategies as st
import numpy as np
from types import GeneratorType
import pytest

import montepy

from montepy.input_parser import syntax_node
from montepy.cell import Cell
from montepy.constants import DEFAULT_VERSION
from montepy.errors import *
from montepy.input_parser.block_type import BlockType
from montepy.input_parser.mcnp_input import Input, Jump
from montepy.universe import Universe
from montepy.data_inputs.fill import Fill
from montepy.data_inputs.lattice import LatticeType
from montepy.data_inputs.lattice_input import LatticeInput
from montepy.data_inputs.universe_input import UniverseInput


class TestUniverseInput:
    def setup_method(self):
        list_node = syntax_node.ListNode("numbers")
        list_node.append(syntax_node.ValueNode("5", float))
        classifier = syntax_node.ClassifierNode()
        classifier.prefix = "u"
        tree = syntax_node.SyntaxNode(
            "lattice",
            {
                "classifier": classifier,
                "seperator": syntax_node.ValueNode("=", str),
                "data": list_node,
            },
        )
        self.tree = tree
        self.universe = UniverseInput(in_cell_block=True, key="u", value=tree)

    def test_universe_card_init(self):
        card = self.universe
        assert card.old_number == 5
        assert not card.not_truncated
        # test bad float
        with pytest.raises(ValueError):
            tree = copy.deepcopy(self.tree)
            tree["data"].nodes.pop()
            tree["data"].append(syntax_node.ValueNode("5.5", float))
            card = UniverseInput(in_cell_block=True, key="U", value=tree)

        # test string
        with pytest.raises(ValueError):
            tree["data"].nodes.pop()
            tree["data"].append(syntax_node.ValueNode("hi", str))
            card = UniverseInput(in_cell_block=True, key="U", value=tree)

        # test negative universe
        tree["data"].nodes.pop()
        tree["data"].append(syntax_node.ValueNode("-3", float))
        card = UniverseInput(in_cell_block=True, key="U", value=tree)
        assert card.old_number == 3
        assert card.not_truncated is True

        universes = [1, 2, 3]
        card = Input(["U " + " ".join(list(map(str, universes)))], BlockType.DATA)
        uni_card = UniverseInput(card)
        assert uni_card.old_numbers == universes

        # test jump
        card = Input(["U J"], BlockType.DATA)
        uni_card = UniverseInput(card)
        assert uni_card.old_numbers[0] == None

        # test bad float
        with pytest.raises(MalformedInputError):
            card = Input(["U 5.5"], BlockType.DATA)
            uni_card = UniverseInput(card)

        # test bad str
        with pytest.raises(MalformedInputError):
            card = Input(["U hi"], BlockType.DATA)
            uni_card = UniverseInput(card)

        # test bad negative
        card = Input(["U -2"], BlockType.DATA)
        uni_card = UniverseInput(card)

    def test_str(self):
        card = copy.deepcopy(self.universe)
        uni = Universe(5)
        card.universe = uni
        output = str(card)
        assert "u=5" in output
        output = repr(card)
        assert "UNIVERSE" in output
        assert "set_in_block: True" in output
        assert "Universe : Universe(5)" in output

    def test_merge(self):
        card = copy.deepcopy(self.universe)
        with pytest.raises(MalformedInputError):
            card.merge(card)

    def test_universe_setter(self):
        card = copy.deepcopy(self.universe)
        uni = Universe(5)
        card.universe = uni
        assert card.universe == uni
        with pytest.raises(TypeError):
            card.universe = 5

    def test_universe_truncate_setter(self):
        card = copy.deepcopy(self.universe)
        assert card.not_truncated is False
        card.not_truncated = True
        assert card.not_truncated is True
        with pytest.raises(TypeError):
            card.not_truncated = 5


class TestUniverse:
    default_test_input_path = os.path.join("tests", "inputs")

    @pytest.mark.parametrize(
        "universe,expected_cells",
        [
            (1, [2, 99, 5]),
        ],
    )
    def test_filled_cells_generator(self, universe, expected_cells):
        problem = montepy.read_input(
            os.path.join(self.default_test_input_path, "test_universe.imcnp")
        )
        cell_generator = problem.universes[universe].filled_cells
        filled_cells = [cell.number for cell in cell_generator]

        assert (
            filled_cells == expected_cells
        ), f"\nExpected: {expected_cells}\nActual: {filled_cells}"

    def test_detached_universe_returns_generator(self):
        """
        Case 1: Universe with no associated problem
        """
        u1 = montepy.Universe(999)

        result = u1.filled_cells
        assert isinstance(result, GeneratorType)
        assert list(result) == []  # Should yield nothing

    def test_init(self):
        universe = Universe(5)
        assert universe.number == 5
        assert universe.old_number == 5
        with pytest.raises(TypeError):
            Universe("hi")
        with pytest.raises(ValueError):
            Universe(-1)

    def test_number_setter(self):
        universe = Universe(5)
        universe.number = 10
        assert universe.number == 10
        with pytest.raises(TypeError):
            universe.number = "hi"
        with pytest.raises(ValueError):
            universe.number = -1


class TestLattice:
    def setup_method(self):
        list_node = syntax_node.ListNode("numbers")
        list_node.append(syntax_node.ValueNode("1", float))
        classifier = syntax_node.ClassifierNode()
        classifier.prefix = syntax_node.ValueNode("lat", str)
        tree = syntax_node.SyntaxNode(
            "lattice",
            {
                "classifier": classifier,
                "seperator": syntax_node.ValueNode("=", str),
                "data": list_node,
            },
        )
        self.tree = tree
        self.lattice = LatticeInput(in_cell_block=True, key="lat", value=tree)

    def test_lattice_init(self):
        lattice = self.lattice
        assert lattice.lattice == LatticeType(1)
        tree = copy.deepcopy(self.tree)
        with pytest.raises(ValueError):
            tree["data"].nodes.pop()
            tree["data"].append(syntax_node.ValueNode("hi", str))
            LatticeInput(in_cell_block=True, key="lat", value=tree)
        with pytest.raises(ValueError):
            tree["data"].nodes.pop()
            tree["data"].append(syntax_node.ValueNode("5", float))
            LatticeInput(in_cell_block=True, key="lat", value=tree)
        lattices = [1, 2, None, None]
        input = Input(["Lat " + " ".join(list(map(str, lattices)))], BlockType.DATA)
        lattice = LatticeInput(input)
        for answer, lattice in zip(lattices, lattice._lattice):
            assert LatticeType(answer) == lattice.value
        with pytest.raises(MalformedInputError):
            card = Input(["Lat 3"], BlockType.DATA)
            LatticeInput(card)
        with pytest.raises(MalformedInputError):
            card = Input(["Lat str"], BlockType.DATA)
            LatticeInput(card)

    def test_lattice_setter(self):
        lattice = copy.deepcopy(self.lattice)
        lattice.lattice = LatticeType(2)
        assert LatticeType(2) == lattice.lattice
        lattice.lattice = 1
        assert LatticeType(1) == lattice.lattice
        lattice.lattice = None
        assert lattice.lattice is None
        with pytest.raises(TypeError):
            lattice.lattice = "hi"

        with pytest.raises(ValueError):
            lattice.lattice = -1

    def test_lattice_deleter(self):
        lattice = self.lattice
        del lattice.lattice
        assert lattice.lattice is None

    def test_lattice_merge(self):
        lattice = self.lattice
        with pytest.raises(MalformedInputError):
            lattice.merge(lattice)

    def test_lattice_cell_format(self):
        lattice = self.lattice
        output = lattice.format_for_mcnp_input(DEFAULT_VERSION)
        assert "lat=1" in output[0]
        lattice.lattice = None
        output = lattice.format_for_mcnp_input(DEFAULT_VERSION)
        assert output == []

    def test_lattice_repr(self):
        lattice = self.lattice
        out = repr(lattice)
        assert "in_cell: True" in out
        assert "set_in_block: True" in out
        assert "Lattice_values : LatticeType.HEXAHEDRAL" in out

    def test_deprecated_lattice(self):
        with pytest.warns(DeprecationWarning, match="HEXAGONAL"):
            montepy.data_inputs.lattice.Lattice.HEXAGONAL
        with pytest.warns(DeprecationWarning, match="HEXAHEDRAL"):
            lattype = montepy.data_inputs.lattice.Lattice.HEXAHEDRA
        cell = montepy.Cell()
        with pytest.warns(DeprecationWarning):
            cell.lattice = lattype
        with pytest.warns(DeprecationWarning):
            str(cell.lattice)
        with pytest.warns(DeprecationWarning):
            del cell.lattice


class TestFill:
    def setup_method(self):
        list_node = syntax_node.ListNode("num")
        list_node.append(syntax_node.ValueNode("5", float))
        classifier = syntax_node.ClassifierNode()
        classifier.prefix = syntax_node.ValueNode("fill", str)
        tree = syntax_node.SyntaxNode(
            "fill",
            {
                "classifier": classifier,
                "seperator": syntax_node.ValueNode("=", str),
                "data": list_node,
            },
        )
        self.simple_fill = Fill(in_cell_block=True, key="fill", value=tree)

    def test_complex_transform_fill_init(self):
        input = Input(["1 0 -1 *fill=1 (1.5 0.0 0.0)"], BlockType.CELL)
        cell = Cell(input)
        fill = cell.fill
        assert fill.hidden_transform
        assert fill.universes is None
        assert fill.old_universe_number == 1
        assert len(fill.transform.displacement_vector) == 3
        assert fill.transform.is_in_degrees

        input = Input(["1 0 -1 fill=1 (1.5 0.0 0.0)"], BlockType.CELL)
        cell = Cell(input)
        fill = cell.fill
        assert not fill.transform.is_in_degrees

        input = Input(["1 0 -1 fill=5 (3)"], BlockType.CELL)
        cell = Cell(input)
        fill = cell.fill
        assert not fill.hidden_transform
        assert fill.old_universe_number == 5
        assert fill.old_transform_number == 3
        # test bad string
        with pytest.raises(ValueError):
            input = Input(["1 0 -1 fill=hi"], BlockType.CELL)
            cell = Cell(input)
            fill = cell.fill
<<<<<<< HEAD
        with self.assertRaises(ParsingError):
=======
        with pytest.raises(ValueError):
>>>>>>> 4dfef5da
            input = Input(["1 0 -1 fill=1 (hi)"], BlockType.CELL)
            cell = Cell(input)
            fill = cell.fill
        # test negative universe
        with pytest.raises(ValueError):
            input = Input(["1 0 -1 fill=-5"], BlockType.CELL)
            cell = Cell(input)
            fill = cell.fill
        with pytest.raises(ValueError):
            input = Input(["1 0 -1 fill=5 (-5)"], BlockType.CELL)
            cell = Cell(input)
            fill = cell.fill
        with pytest.raises(ValueError):
            input = Input(["1 0 -1 fill=5 1 0 0"], BlockType.CELL)
            cell = Cell(input)
            fill = cell.fill

    @pytest.fixture
    def complicated_fill(self):
        input = Input(["1 0 -1 fill=0:1 0:1 0:1 1 2 3 4 5 6 7 8"], BlockType.CELL)
        cell = Cell(input)
        return cell.fill

    def test_complicated_lattice_fill_init(self, complicated_fill):
        fill = copy.deepcopy(complicated_fill)
        assert fill.universe is None
        assert fill.min_index[0] == 0
        assert fill.max_index[2] == 1
        answer = np.array([[[1, 2], [3, 4]], [[5, 6], [7, 8]]]).T
<<<<<<< HEAD
        self.assertTrue((fill.old_universe_numbers == answer).all())
        # test string universe
        with self.assertRaises(ParsingError):
            input = Input(["1 0 -1 fill=0:1 0:1 0:1 hi"], BlockType.CELL)
            cell = Cell(input)
            fill = cell.fill
        # test string index
        with self.assertRaises(ParsingError):
            input = Input(["1 0 -1 fill=0:1 hi:1 0:1 hi"], BlockType.CELL)
            cell = Cell(input)
            fill = cell.fill
        # test negative universe
        with self.assertRaises(ValueError):
            input = Input(["1 0 -1 fill=0:1 0:1 0:1 -1"], BlockType.CELL)
            cell = Cell(input)
            fill = cell.fill
        # test inverted bounds
        with self.assertRaises(ValueError):
            input = Input(["1 0 -1 fill=0:1 1:0 0:1 1 2 3 4 5 6 7 8"], BlockType.CELL)
            cell = Cell(input)
            fill = cell.fill
        # test float bounds
        with self.assertRaises(ValueError):
            input = Input(["1 0 -1 fill=0:1 0:1.5 0:1 1 2 3 4 5 6 7 8"], BlockType.CELL)
=======
        assert (fill.old_universe_numbers == answer).all()

    @pytest.mark.parametrize(
        "input_str,expected_error",
        [
            ("1 0 -1 fill=0:1 0:1 0:1 hi", ValueError),  # "String universe"
            ("1 0 -1 fill=0:1 hi:1 0:1 hi", ValueError),  # "String index"
            ("1 0 -1 fill=0:1 0:1 0:1 -1", ValueError),  # "Negative universe"
            (
                "1 0 -1 fill=0:1 1:0 0:1 1 2 3 4 5 6 7 8",
                ValueError,
            ),  # "Inverted bounds"
            ("1 0 -1 fill=0:1 0:1.5 0:1 1 2 3 4 5 6 7 8", ValueError),  # "Float bounds"
        ],
    )
    def test_complicated_fill_init_error(self, input_str, expected_error):
        """Test the complicated fill init with various input errors."""
        with pytest.raises(expected_error):
            input = Input([input_str], BlockType.CELL)
>>>>>>> 4dfef5da
            cell = Cell(input)
            fill = cell.fill

    def test_data_fill_init(self):
        card = Input(["FiLl 1 2 3 4"], BlockType.DATA)
        fill = Fill(card)
        answer = [1, 2, 3, 4]
        assert fill.old_universe_numbers == answer
        # jump
        card = Input(["FiLl 1 2J 4"], BlockType.DATA)
        fill = Fill(card)
        answer = [1, None, None, 4]
        assert fill.old_universe_numbers == answer
        # test negative universe
        with pytest.raises(MalformedInputError):
            card = Input(["FiLl 1 -2 3 4"], BlockType.DATA)
            fill = Fill(card)
        # test string universe
        with pytest.raises(MalformedInputError):
            card = Input(["FiLl 1 foo"], BlockType.DATA)
            fill = Fill(card)

    def test_fill_universe_setter(self):

        fill = copy.deepcopy(self.simple_fill)
        uni = montepy.Universe(6)
        fill.universe = uni
        assert fill.universe.number == uni.number
        assert fill.universes is None
        fill.universe = None
        assert fill.universe is None
        fill.universe = uni
        del fill.universe
        assert fill.universe is None
        with pytest.raises(TypeError):
            fill.universe = "hi"
        with pytest.raises(TypeError):
            fill.multiple_universes = "hi"
        fill.multiple_universes = True
        with pytest.raises(ValueError):
            fill.universe = uni

    def test_fill_universes_setter(self, complicated_fill):
        fill = copy.deepcopy(complicated_fill)
        uni = montepy.Universe(10)
        fill_array = np.array([[[uni, uni], [uni, uni]], [[uni, uni], [uni, uni]]])
        fill.universes = fill_array
        assert (fill.universes == fill_array).all()
        del fill.universes
        assert fill.universes is None
        with pytest.raises(TypeError):
            fill.universes = "hi"
        fill.multiple_universes = False
        with pytest.raises(ValueError):
            fill.universes = np.array([1, 2])
        with pytest.raises(TypeError):
            fill.universes = np.array([[[1]]])

    def test_fill_str(self, complicated_fill):
        fill = copy.deepcopy(complicated_fill)
        output = str(fill)
        assert "Fill" in output
        output = repr(fill)
        assert "Fill" in output

    def test_fill_merge(self):
        card = Input(["FiLl 1 2 3 4"], BlockType.DATA)
        fill1 = Fill(card)
        fill2 = Fill(card)
        with pytest.raises(MalformedInputError):
            fill1.merge(fill2)

    @given(
        indices=st.lists(st.integers(), min_size=3, max_size=3),
        width=st.lists(st.integers(1), min_size=3, max_size=3),
    )
    def test_fill_index_setter(self, indices, width):
        fill = self.simple_fill.clone()
        fill.multiple_universes = True
        fill.min_index = indices
        end = np.array(indices) + np.array(width)
        fill.max_index = end
        assert fill.min_index == indices
        assert (fill.max_index == end).all()

    @pytest.mark.parametrize(
        "attr, value, expected_exc",
        [
            ("min_index", "hi", TypeError),
            ("max_index", "hi", TypeError),
            ("min_index", ["hi"], TypeError),
            ("max_index", ["hi"], TypeError),
            ("min_index", [1], ValueError),
            ("max_index", [1], ValueError),
        ],
    )
    def test_fill_index_bad_setter(self, attr, value, expected_exc):
        fill = self.simple_fill.clone()
        with pytest.raises(expected_exc):
            setattr(fill, attr, value)

    @given(
        universes=st.lists(st.integers(0, 1_000_000), min_size=1, max_size=10),
        y_len=st.integers(1, 10),
        z_len=st.integers(1, 10),
    )
    @pytest.mark.filterwarnings("ignore")
    def test_fill_multi_unis(self, universes, y_len, z_len):
        fill = self.simple_fill.clone()
        universes = np.array([[[Universe(u) for u in universes]] * y_len] * z_len)
        fill.multiple_universes = True
        fill.universes = universes
        assert (fill.universes == universes).all()
        assert (fill.min_index == np.array([0, 0, 0])).all()
        assert (fill.max_index == np.array(universes.shape) - np.array([1, 1, 1])).all()
        self.verify_export(fill)

    def verify_export(self, fill):
        output = fill.format_for_mcnp_input((6, 3, 0))
        print(output)
        cell = montepy.Cell("1 0 -2 " + "\n".join(output))
        new_fill = cell.fill
        for attr in [
            "multiple_universes",
            "old_universe_numbers",
            "old_universe_number",
        ]:
            old_val = getattr(fill, attr)
            if "old" in attr:
                if attr.endswith("s"):
                    old_val = getattr(fill, "universes")
                    if old_val is not None:
                        numberer = np.vectorize(lambda u: u.number)
                        old_val = numberer(old_val)
                else:
                    old_val = getattr(fill, "universe")
                    if old_val is not None:
                        old_val = old_val.number
            new_val = getattr(new_fill, attr)
            print(attr, old_val, new_val)
            if isinstance(old_val, np.ndarray):
                assert (old_val == new_val).all()
            else:
                assert old_val == new_val<|MERGE_RESOLUTION|>--- conflicted
+++ resolved
@@ -305,11 +305,7 @@
             input = Input(["1 0 -1 fill=hi"], BlockType.CELL)
             cell = Cell(input)
             fill = cell.fill
-<<<<<<< HEAD
-        with self.assertRaises(ParsingError):
-=======
-        with pytest.raises(ValueError):
->>>>>>> 4dfef5da
+        with pytest.raises(ParsingError):
             input = Input(["1 0 -1 fill=1 (hi)"], BlockType.CELL)
             cell = Cell(input)
             fill = cell.fill
@@ -339,39 +335,13 @@
         assert fill.min_index[0] == 0
         assert fill.max_index[2] == 1
         answer = np.array([[[1, 2], [3, 4]], [[5, 6], [7, 8]]]).T
-<<<<<<< HEAD
-        self.assertTrue((fill.old_universe_numbers == answer).all())
-        # test string universe
-        with self.assertRaises(ParsingError):
-            input = Input(["1 0 -1 fill=0:1 0:1 0:1 hi"], BlockType.CELL)
-            cell = Cell(input)
-            fill = cell.fill
-        # test string index
-        with self.assertRaises(ParsingError):
-            input = Input(["1 0 -1 fill=0:1 hi:1 0:1 hi"], BlockType.CELL)
-            cell = Cell(input)
-            fill = cell.fill
-        # test negative universe
-        with self.assertRaises(ValueError):
-            input = Input(["1 0 -1 fill=0:1 0:1 0:1 -1"], BlockType.CELL)
-            cell = Cell(input)
-            fill = cell.fill
-        # test inverted bounds
-        with self.assertRaises(ValueError):
-            input = Input(["1 0 -1 fill=0:1 1:0 0:1 1 2 3 4 5 6 7 8"], BlockType.CELL)
-            cell = Cell(input)
-            fill = cell.fill
-        # test float bounds
-        with self.assertRaises(ValueError):
-            input = Input(["1 0 -1 fill=0:1 0:1.5 0:1 1 2 3 4 5 6 7 8"], BlockType.CELL)
-=======
         assert (fill.old_universe_numbers == answer).all()
 
     @pytest.mark.parametrize(
         "input_str,expected_error",
         [
-            ("1 0 -1 fill=0:1 0:1 0:1 hi", ValueError),  # "String universe"
-            ("1 0 -1 fill=0:1 hi:1 0:1 hi", ValueError),  # "String index"
+            ("1 0 -1 fill=0:1 0:1 0:1 hi", ParsingError),  # "String universe"
+            ("1 0 -1 fill=0:1 hi:1 0:1 hi", ParsingError),  # "String index"
             ("1 0 -1 fill=0:1 0:1 0:1 -1", ValueError),  # "Negative universe"
             (
                 "1 0 -1 fill=0:1 1:0 0:1 1 2 3 4 5 6 7 8",
@@ -384,7 +354,6 @@
         """Test the complicated fill init with various input errors."""
         with pytest.raises(expected_error):
             input = Input([input_str], BlockType.CELL)
->>>>>>> 4dfef5da
             cell = Cell(input)
             fill = cell.fill
 
