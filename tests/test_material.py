--- conflicted
+++ resolved
@@ -90,11 +90,7 @@
         in_str = "M20 1001.80c 0.5 8016.80c 0.5"
         input_card = Card([in_str], BlockType.DATA, in_str.split())
         material = Material(input_card, None)
-<<<<<<< HEAD
-        material.number = 25
-=======
         material.material_number = 25
->>>>>>> 01996bef
         answers = ["m25       1001.80c         0.5", "           8016.80c         0.5"]
         output = material.format_for_mcnp_input((6, 2, 0))
         self.assertEqual(len(answers), len(output))
@@ -171,10 +167,7 @@
         material = Material(input_card, None)
         material.update_pointers([card])
         material.thermal_scattering.thermal_scattering_laws = ["grph.20t"]
-<<<<<<< HEAD
-=======
         self.assertEqual(card.format_for_mcnp_input((6, 2, 0)), ["MT20 grph.20t"])
->>>>>>> 01996bef
 
     def test_material_card_pass_through(self):
         in_str = "M20 1001.80c 0.5 8016.80c 0.5"
