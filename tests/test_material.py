from unittest import TestCase

import mcnpy

from mcnpy.data_cards.isotope import Isotope
from mcnpy.data_cards.material import Material
from mcnpy.data_cards.material_component import MaterialComponent
from mcnpy.data_cards.thermal_scattering import ThermalScatteringLaw
from mcnpy.errors import MalformedInputError
from mcnpy.input_parser.block_type import BlockType
from mcnpy.input_parser.mcnp_input import Card, Comment


class testMaterialClass(TestCase):
    def test_material_init(self):
        # test invalid material number
        input_card = Card(["Mfoo"], BlockType.DATA)
        with self.assertRaises(MalformedInputError):
            Material(input_card, None)
        input_card = Card(["M-20"], BlockType.DATA)
        with self.assertRaises(MalformedInputError):
            Material(input_card, None)

        in_str = "M20 1001.80c 0.5 8016.80c 0.5"
        input_card = Card([in_str], BlockType.DATA)
        material = Material(input_card, None)
        self.assertEqual(material.number, 20)
        self.assertEqual(material.old_number, 20)
        self.assertTrue(material.is_atom_fraction)
        for component in material.material_components:
            self.assertEqual(material.material_components[component].fraction, 0.5)

        in_str = "M20 1001.80c -0.5 8016.80c -0.5"
        input_card = Card([in_str], BlockType.DATA)
        material = Material(input_card, None)
        self.assertFalse(material.is_atom_fraction)
        for component in material.material_components:
            self.assertEqual(material.material_components[component].fraction, 0.5)

        # test bad fraction
        in_str = "M20 1001.80c foo"
        input_card = Card([in_str], BlockType.DATA)
        with self.assertRaises(MalformedInputError):
            material = Material(input_card, None)
        # test mismatch fraction
        in_str = "M20 1001.80c 0.5 8016.80c -0.5"
        input_card = Card([in_str], BlockType.DATA)
        with self.assertRaises(MalformedInputError):
            material = Material(input_card, None)
        # test parameters
        in_str = "M20 1001.80c 0.5 8016.80c 0.5 Gas=1"
        input_card = Card([in_str], BlockType.DATA)
        material = Material(input_card, None)

        self.assertEqual(material.parameter_string, "Gas=1")

    def test_material_setter(self):
        in_str = "M20 1001.80c 0.5 8016.80c 0.5"
        input_card = Card([in_str], BlockType.DATA)
        material = Material(input_card, None)
        material.number = 30
        self.assertEqual(material.number, 30)
        with self.assertRaises(AssertionError):
            material.number = "foo"

    def test_material_str(self):
        in_str = "M20 1001.80c 0.5 8016.80c 0.5"
        input_card = Card([in_str], BlockType.DATA)
        material = Material(input_card, None)
        answers = """MATERIAL: 20 fractions: atom
1001.80c 0.5
8016.80c 0.5
"""
        output = str(material)
        self.assertEqual(output, answers)

    def test_material_sort(self):
        in_str = "M20 1001.80c 0.5 8016.80c 0.5"
        input_card = Card([in_str], BlockType.DATA)
        material1 = Material(input_card, None)
        in_str = "M30 1001.80c 0.5 8016.80c 0.5"
        input_card = Card([in_str], BlockType.DATA)
        material2 = Material(input_card, None)
        sort_list = sorted([material2, material1])
        answers = [material1, material2]
        for i, mat in enumerate(sort_list):
            self.assertEqual(mat, answers[i])

    def test_material_format_mcnp(self):
        in_str = "M20 1001.80c 0.5 8016.80c 0.5"
        input_card = Card([in_str], BlockType.DATA)
        material = Material(input_card, None)
        material.number = 25
<<<<<<< HEAD
        answers = ["m25       1001.80c         0.5", "           8016.80c         0.5"]
=======
        answers = ["m25       1001.80c         0.5", "          8016.80c         0.5"]
>>>>>>> ca9083c6
        output = material.format_for_mcnp_input((6, 2, 0))
        self.assertEqual(len(answers), len(output))
        for i, line in enumerate(output):
            self.assertEqual(line, answers[i])

    def test_material_comp_init(self):
        # test fraction test
        with self.assertRaises(AssertionError):
            MaterialComponent(Isotope("1001.80c"), -0.1)

        # test bad fraction
        with self.assertRaises(AssertionError):
            MaterialComponent(Isotope("1001.80c"), "hi")

    def test_isotope_init(self):
        isotope = Isotope("1001.80c")
        self.assertEqual(isotope.ZAID, "1001")
        self.assertEqual(isotope.library, "80c")

        with self.assertRaises(AssertionError):
            Isotope("1001.80c.5")

        with self.assertRaises(MalformedInputError):
            Isotope("1001")

    def test_isotope_library_setter(self):
        isotope = Isotope("1001.80c")
        isotope.library = "70c"
        self.assertEqual(isotope.library, "70c")
        with self.assertRaises(AssertionError):
            isotope.library = 1

    def test_thermal_scattering_init(self):
        # test wrong card type assertion
        input_card = Card(["M20"], BlockType.DATA)
        with self.assertRaises(AssertionError):
            ThermalScatteringLaw(input_card)

        input_card = Card(["Mt20 grph.20t"], BlockType.DATA)
        card = ThermalScatteringLaw(input_card)
        self.assertEqual(card.old_number, 20)
        self.assertEqual(card.thermal_scattering_laws, ["grph.20t"])

        input_card = Card(["Mtfoo"], BlockType.DATA)
        with self.assertRaises(MalformedInputError):
            ThermalScatteringLaw(input_card, None)
        input_card = Card(["Mt-20"], BlockType.DATA)
        with self.assertRaises(MalformedInputError):
            ThermalScatteringLaw(input_card, None)
        in_str = "M20 1001.80c 0.5 8016.80c 0.5"
        input_card = Card([in_str], BlockType.DATA)
        material = Material(input_card, None)
        comment = Comment(["c foo"], ["foo"])
        card = ThermalScatteringLaw(comment=comment, material=material)
        self.assertEqual(card.parent_material, material)

    def test_thermal_scattering_add(self):
        in_str = "Mt20 grph.20t"
        input_card = Card([in_str], BlockType.DATA)
        card = ThermalScatteringLaw(input_card)
        card.add_scattering_law("grph.21t")
        self.assertEqual(len(card.thermal_scattering_laws), 2)
        self.assertEqual(card.thermal_scattering_laws, ["grph.20t", "grph.21t"])
        card.thermal_scattering_laws = ["grph.22t"]
        self.assertEqual(card.thermal_scattering_laws, ["grph.22t"])

    def test_thermal_scattering_format_mcnp(self):
        in_str = "Mt20 grph.20t"
        input_card = Card([in_str], BlockType.DATA)
        card = ThermalScatteringLaw(input_card)
        in_str = "M20 1001.80c 0.5 8016.80c 0.5"
        input_card = Card([in_str], BlockType.DATA)
        material = Material(input_card, None)
        material.update_pointers([card])
        material.thermal_scattering.thermal_scattering_laws = ["grph.20t"]
        self.assertEqual(card.format_for_mcnp_input((6, 2, 0)), ["MT20 grph.20t"])

    def test_material_card_pass_through(self):
        in_str = "M20 1001.80c 0.5 8016.80c 0.5"
        input_card = Card([in_str], BlockType.DATA)
        material = Material(input_card, None)
        self.assertEqual(material.format_for_mcnp_input((6, 2, 0)), [in_str])
        material.number = 5
        self.assertNotIn("8016", material.format_for_mcnp_input((6, 2, 0)))<|MERGE_RESOLUTION|>--- conflicted
+++ resolved
@@ -91,11 +91,7 @@
         input_card = Card([in_str], BlockType.DATA)
         material = Material(input_card, None)
         material.number = 25
-<<<<<<< HEAD
-        answers = ["m25       1001.80c         0.5", "           8016.80c         0.5"]
-=======
         answers = ["m25       1001.80c         0.5", "          8016.80c         0.5"]
->>>>>>> ca9083c6
         output = material.format_for_mcnp_input((6, 2, 0))
         self.assertEqual(len(answers), len(output))
         for i, line in enumerate(output):
