from unittest import TestCase

import mcnpy

from mcnpy.data_cards.isotope import Isotope
from mcnpy.data_cards.material import Material
from mcnpy.data_cards.material_component import MaterialComponent
from mcnpy.data_cards.thermal_scattering import ThermalScatteringLaw
from mcnpy.errors import MalformedInputError
from mcnpy.input_parser.block_type import BlockType
from mcnpy.input_parser.mcnp_input import Card, Comment


class testMaterialClass(TestCase):
    def test_material_init(self):
        # test invalid material number
        input_card = Card(["Mfoo"], BlockType.DATA, ["Mfoo"])
        with self.assertRaises(MalformedInputError):
            Material(input_card, None)
        input_card = Card(["M-20"], BlockType.DATA, ["M-20"])
        with self.assertRaises(MalformedInputError):
            Material(input_card, None)

        in_str = "M20 1001.80c 0.5 8016.80c 0.5"
        input_card = Card([in_str], BlockType.DATA, in_str.split())
        material = Material(input_card, None)
        self.assertEqual(material.number, 20)
        self.assertEqual(material.old_number, 20)
        self.assertTrue(material.is_atom_fraction)
        for component in material.material_components:
            self.assertEqual(material.material_components[component].fraction, 0.5)

        in_str = "M20 1001.80c -0.5 8016.80c -0.5"
        input_card = Card([in_str], BlockType.DATA, in_str.split())
        material = Material(input_card, None)
        self.assertFalse(material.is_atom_fraction)
        for component in material.material_components:
            self.assertEqual(material.material_components[component].fraction, 0.5)

        # test bad fraction
        in_str = "M20 1001.80c foo"
        input_card = Card([in_str], BlockType.DATA, in_str.split())
        with self.assertRaises(MalformedInputError):
            material = Material(input_card, None)
        # test mismatch fraction
        in_str = "M20 1001.80c 0.5 8016.80c -0.5"
        input_card = Card([in_str], BlockType.DATA, in_str.split())
        with self.assertRaises(MalformedInputError):
            material = Material(input_card, None)
        # test parameters
        in_str = "M20 1001.80c 0.5 8016.80c 0.5 Gas=1"
        input_card = Card([in_str], BlockType.DATA, in_str.split())
        material = Material(input_card, None)

        self.assertEqual(material.parameter_string, "Gas=1 ")

    def test_material_setter(self):
        in_str = "M20 1001.80c 0.5 8016.80c 0.5"
        input_card = Card([in_str], BlockType.DATA, in_str.split())
        material = Material(input_card, None)
        material.number = 30
        self.assertEqual(material.number, 30)
        with self.assertRaises(AssertionError):
            material.number = "foo"

    def test_material_str(self):
        in_str = "M20 1001.80c 0.5 8016.80c 0.5"
        input_card = Card([in_str], BlockType.DATA, in_str.split())
        material = Material(input_card, None)
        answers = """MATERIAL: 20 fractions: atom
1001.80c 0.5
8016.80c 0.5
"""
        output = str(material)
        self.assertEqual(output, answers)

    def test_material_sort(self):
        in_str = "M20 1001.80c 0.5 8016.80c 0.5"
        input_card = Card([in_str], BlockType.DATA, in_str.split())
        material1 = Material(input_card, None)
        in_str = "M30 1001.80c 0.5 8016.80c 0.5"
        input_card = Card([in_str], BlockType.DATA, in_str.split())
        material2 = Material(input_card, None)
        sort_list = sorted([material2, material1])
        answers = [material1, material2]
        for i, mat in enumerate(sort_list):
            self.assertEqual(mat, answers[i])

    def test_material_format_mcnp(self):
        in_str = "M20 1001.80c 0.5 8016.80c 0.5"
        input_card = Card([in_str], BlockType.DATA, in_str.split())
        material = Material(input_card, None)
<<<<<<< HEAD
        material.number = 25
        answers = ["m25       1001.80c         0.5", "           8016.80c         0.5"]
        output = material.format_for_mcnp_input((6.2, 0))
=======
        answers = ["m20       1001.80c         0.5", "           8016.80c         0.5"]
        output = material.format_for_mcnp_input((6, 2, 0))
>>>>>>> 35a9c42b
        self.assertEqual(len(answers), len(output))
        for i, line in enumerate(output):
            self.assertEqual(line, answers[i])

    def test_material_comp_init(self):
        # test fraction test
        with self.assertRaises(AssertionError):
            MaterialComponent(Isotope("1001.80c"), -0.1)

        # test bad fraction
        with self.assertRaises(AssertionError):
            MaterialComponent(Isotope("1001.80c"), "hi")

    def test_isotope_init(self):
        isotope = Isotope("1001.80c")
        self.assertEqual(isotope.ZAID, "1001")
        self.assertEqual(isotope.library, "80c")

        with self.assertRaises(AssertionError):
            Isotope("1001.80c.5")

        with self.assertRaises(MalformedInputError):
            Isotope("1001")

    def test_isotope_library_setter(self):
        isotope = Isotope("1001.80c")
        isotope.library = "70c"
        self.assertEqual(isotope.library, "70c")
        with self.assertRaises(AssertionError):
            isotope.library = 1

    def test_thermal_scattering_init(self):
        # test wrong card type assertion
        input_card = Card(["M20"], BlockType.DATA, ["M20"])
        with self.assertRaises(AssertionError):
            ThermalScatteringLaw(input_card)

        input_card = Card(["Mt20 grph.20t"], BlockType.DATA, ["Mt20", "grph.20t"])
        card = ThermalScatteringLaw(input_card)
        self.assertEqual(card.old_number, 20)
        self.assertEqual(card.thermal_scattering_laws, ["grph.20t"])

        input_card = Card(["Mtfoo"], BlockType.DATA, ["Mtfoo"])
        with self.assertRaises(MalformedInputError):
            ThermalScatteringLaw(input_card, None)
        input_card = Card(["Mt-20"], BlockType.DATA, ["Mt-20"])
        with self.assertRaises(MalformedInputError):
            ThermalScatteringLaw(input_card, None)
        in_str = "M20 1001.80c 0.5 8016.80c 0.5"
        input_card = Card([in_str], BlockType.DATA, in_str.split())
        material = Material(input_card, None)
        comment = Comment(["c foo"], ["foo"])
        card = ThermalScatteringLaw(comment=comment, material=material)
        self.assertEqual(card.parent_material, material)

    def test_thermal_scattering_add(self):
        in_str = "Mt20 grph.20t"
        input_card = Card([in_str], BlockType.DATA, in_str.split())
        card = ThermalScatteringLaw(input_card)
        card.add_scattering_law("grph.21t")
        self.assertEqual(len(card.thermal_scattering_laws), 2)
        self.assertEqual(card.thermal_scattering_laws, ["grph.20t", "grph.21t"])
        card.thermal_scattering_laws = ["grph.22t"]
        self.assertEqual(card.thermal_scattering_laws, ["grph.22t"])

    def test_thermal_scattering_format_mcnp(self):
        in_str = "Mt20 grph.20t"
        input_card = Card([in_str], BlockType.DATA, in_str.split())
        card = ThermalScatteringLaw(input_card)
        in_str = "M20 1001.80c 0.5 8016.80c 0.5"
        input_card = Card([in_str], BlockType.DATA, in_str.split())
        material = Material(input_card, None)
        material.update_pointers([card])
        material.thermal_scattering.thermal_scattering_laws = ["grph.20t"]

        self.assertEqual(card.format_for_mcnp_input((6, 2, 0)), ["MT20 grph.20t"])<|MERGE_RESOLUTION|>--- conflicted
+++ resolved
@@ -90,14 +90,9 @@
         in_str = "M20 1001.80c 0.5 8016.80c 0.5"
         input_card = Card([in_str], BlockType.DATA, in_str.split())
         material = Material(input_card, None)
-<<<<<<< HEAD
         material.number = 25
         answers = ["m25       1001.80c         0.5", "           8016.80c         0.5"]
-        output = material.format_for_mcnp_input((6.2, 0))
-=======
-        answers = ["m20       1001.80c         0.5", "           8016.80c         0.5"]
         output = material.format_for_mcnp_input((6, 2, 0))
->>>>>>> 35a9c42b
         self.assertEqual(len(answers), len(output))
         for i, line in enumerate(output):
             self.assertEqual(line, answers[i])
