--- conflicted
+++ resolved
@@ -13,14 +13,6 @@
 from montepy.errors import MalformedInputError, UnknownElement
 from montepy.input_parser.block_type import BlockType
 from montepy.input_parser.mcnp_input import Input
-<<<<<<< HEAD
-
-
-class testMaterialClass(TestCase):
-    def test_material_parameter_parsing(self):
-        for line in ["M20 1001.80c 1.0 gas=0", "M20 1001.80c 1.0 gas = 0 nlib = 00c"]:
-            material = Material(line)
-=======
 from montepy.particle import LibraryType
 
 
@@ -109,9 +101,7 @@
             "M20 1001.80c 1.0 gas = 0 nlib = 00c",
             "M120 nlib=80c 1001 1.0",
         ]:
-            input = Input([line], BlockType.DATA)
-            material = Material(input)
->>>>>>> 21847653
+            material = Material(line)
 
     def test_material_validator(_):
         material = Material()
@@ -440,56 +430,6 @@
                 ]
             ],
         ],
-<<<<<<< HEAD
-    ],
-)
-def test_material_init(line, mat_number, is_atom, fractions):
-    input = Input([line], BlockType.DATA)
-    material = Material(input)
-    assert material.number == mat_number
-    assert material.old_number == mat_number
-    assert material.is_atom_fraction == is_atom
-    with pytest.deprecated_call():
-        for component, gold in zip(material.material_components.values(), fractions):
-            assert component.fraction == pytest.approx(gold)
-    if "gas" in line:
-        assert material.parameters["gas"]["data"][0].value == pytest.approx(1.0)
-
-
-@pytest.mark.parametrize(
-    "line", ["Mfoo", "M-20", "M20 1001.80c foo", "M20 1001.80c 0.5 8016.80c -0.5"]
-)
-def test_bad_init(line):
-    # test invalid material number
-    input = Input([line], BlockType.DATA)
-    with pytest.raises(MalformedInputError):
-        Material(input)
-
-
-def test_mat_num_init():
-    mat = Material(number=5)
-    assert mat.number == 5
-
-
-@pytest.mark.filterwarnings("ignore")
-@given(st.integers(), st.integers())
-def test_mat_clone(start_num, step):
-    input = Input(["m1 1001.80c 0.3 8016.80c 0.67"], BlockType.DATA)
-    mat = Material(input)
-    problem = montepy.MCNP_Problem("foo")
-    for prob in {None, problem}:
-        mat.link_to_problem(prob)
-        if prob is not None:
-            problem.materials.append(mat)
-        if start_num <= 0 or step <= 0:
-            with pytest.raises(ValueError):
-                mat.clone(start_num, step)
-            return
-        new_mat = mat.clone(start_num, step)
-        assert new_mat is not mat
-        for (iso, fraction), (gold_iso, gold_fraction) in zip(
-            new_mat.material_components.items(), mat.material_components.items()
-=======
     )
     def test_material_init(_, line, mat_number, is_atom, fractions):
         input = Input([line], BlockType.DATA)
@@ -554,6 +494,11 @@
         with pytest.raises(error):
             mat.clone(*args)
 
+    def test_mat_num_init(_):
+        mat = Material(number=5)
+        assert mat.number == 5
+
+
     @settings(suppress_health_check=[HealthCheck.function_scoped_fixture])
     @given(
         lib_num=st.integers(0, 99),
@@ -611,7 +556,6 @@
             assert old_frac == pytest.approx(new_frac)
         for (old_type, old_lib), (new_type, new_lib) in zip(
             mat.default_libraries, new_mat.default_libraries
->>>>>>> 21847653
         ):
             assert old_type == new_type
             assert old_lib == new_lib
