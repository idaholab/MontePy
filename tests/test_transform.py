from unittest import TestCase

import numpy as np
import mcnpy
from mcnpy.data_cards.transform import Transform
from mcnpy.errors import MalformedInputError
from mcnpy.input_parser.block_type import BlockType
from mcnpy.input_parser.mcnp_input import Card


class testTransformClass(TestCase):
    def test_transform_init(self):
        # test wrong ID finder
        with self.assertRaises(AssertionError):
            card = Card(["M20"], BlockType.DATA, ["M20"])
            Transform(card)
        # test that the minimum word requirement is set
        with self.assertRaises(AssertionError):
            card = Card(["TR5"], BlockType.DATA, ["TR5"])
            Transform(card)
        # test that the transform is a valid number
        with self.assertRaises(MalformedInputError):
            card = Card(
                ["TR1foo 0.0 0.0 0.0"], BlockType.DATA, ["TR1foo"] + ["0.0"] * 3
            )
            Transform(card)

        # test vanilla case
        in_str = "tr5 " + "1.0 " * 3 + "0.0 " * 9
        card = Card([in_str], BlockType.DATA, in_str.split())
        transform = Transform(card)
        self.assertEqual(transform.transform_number, 5)
        self.assertEqual(transform.old_transform_number, 5)
        self.assertFalse(transform.is_in_degrees)
        self.assertTrue(transform.is_main_to_aux)
        self.assertEqual(len(transform.displacement_vector), 3)
        self.assertEqual(len(transform.rotation_matrix), 9)
        for component in transform.displacement_vector:
            self.assertEqual(component, 1.0)
        for component in transform.rotation_matrix:
            self.assertEqual(component, 0.0)
        # Test in degrees form
        in_str = "*tr5 " + "1.0 " * 3 + "0.0 " * 9
        card = Card([in_str], BlockType.DATA, in_str.split())
        transform = Transform(card)
        self.assertTrue(transform.is_in_degrees)
        # test bad displace
        in_str = "*tr5 " + "de " * 3
        card = Card([in_str], BlockType.DATA, in_str.split())
        with self.assertRaises(MalformedInputError):
            Transform(card)
        # test bad rotation
        in_str = "*tr5 " + "1.0 " * 3 + "foo "
        card = Card([in_str], BlockType.DATA, in_str.split())
        with self.assertRaises(MalformedInputError):
            Transform(card)

        # test main to aux
        in_str = "*tr5 " + "1.0 " * 3 + "0.0 " * 9 + " -1"
        card = Card([in_str], BlockType.DATA, in_str.split())
        transform = Transform(card)
        self.assertFalse(transform.is_main_to_aux)
        in_str = "*tr5 " + "1.0 " * 3 + "0.0 " * 9 + " 1"
        card = Card([in_str], BlockType.DATA, in_str.split())
        transform = Transform(card)
        self.assertTrue(transform.is_main_to_aux)
        in_str = "*tr5 " + "1.0 " * 3 + "0.0 " * 9 + " foo"
        card = Card([in_str], BlockType.DATA, in_str.split())
        with self.assertRaises(MalformedInputError):
            Transform(card)

    def test_transform_degrees_setter(self):
        in_str = "*tr5 " + "1.0 " * 3 + "0.0 " * 9 + " -1"
        card = Card([in_str], BlockType.DATA, in_str.split())
        transform = Transform(card)
        transform.is_in_degrees = False
        self.assertFalse(transform.is_in_degrees)
        with self.assertRaises(AssertionError):
            transform.is_in_degrees = 1

    def test_transform_number_setter(self):
        in_str = "*tr5 " + "1.0 " * 3 + "0.0 " * 9 + " -1"
        card = Card([in_str], BlockType.DATA, in_str.split())
        transform = Transform(card)
        transform.transform_number = 20
        self.assertEqual(transform.transform_number, 20)
        with self.assertRaises(AssertionError):
            transform.transform_number = "hi"

    def test_transform_displace_setter(self):
        in_str = "*tr5 " + "1.0 " * 3 + "0.0 " * 9 + " -1"
        card = Card([in_str], BlockType.DATA, in_str.split())
        transform = Transform(card)
        transform.displacement_vector = np.array([1.0, 1.0, 1.0])
        for component in transform.displacement_vector:
            self.assertEqual(component, 1.0)
        with self.assertRaises(AssertionError):
            transform.displacement_vector = [1, 2]
        with self.assertRaises(AssertionError):
            transform.displacement_vector = np.array([1.0])

    def test_tranform_rotation_setter(self):
        in_str = "*tr5 " + "1.0 " * 3 + "0.0 " * 9 + " -1"
        card = Card([in_str], BlockType.DATA, in_str.split())
        transform = Transform(card)
        transform.rotation_matrix = np.array([1.0] * 5)
        for component in transform.rotation_matrix:
            self.assertEqual(component, 1.0)
        with self.assertRaises(AssertionError):
            transform.rotation_matrix = [1, 2]
        with self.assertRaises(AssertionError):
            transform.rotation_matrix = np.array([1.0])

    def test_is_main_aux_setter(self):
        in_str = "*tr5 " + "1.0 " * 3 + "0.0 " * 9
        card = Card([in_str], BlockType.DATA, in_str.split())
        transform = Transform(card)
        transform.is_main_to_aux = False
        self.assertFalse(transform.is_main_to_aux)
        with self.assertRaises(AssertionError):
            transform.is_main_to_aux = "hi"

    def test_transform_str(self):
        in_str = "*tr5 " + "0.0 " * 3 + "0.0 " * 9 + " -1"
        card = Card([in_str], BlockType.DATA, in_str.split())
        transform = Transform(card)
        answer = """TRANSFORM: 5
DISPLACE: [0. 0. 0.]
ROTATE: [0. 0. 0. 0. 0. 0. 0. 0. 0.]
MAIN_TO_AUX: False
"""
        self.assertEqual(answer, str(transform))

    def test_transform_print_mcnp(self):
        in_str = "tr5 " + "0.0 " * 3 + "0.0 " * 9 + " -1"
        card = Card([in_str], BlockType.DATA, in_str.split())
        transform = Transform(card)
        output = transform.format_for_mcnp_input((6, 2, 0))
        answers = [
            "TR2 0.0 0.0 0.0",
            "     0.0 0.0 0.0",
            "     0.0 0.0 0.0",
            "     0.0 0.0 0.0",
            "     -1",
        ]
        self.assertEqual(output[0], in_str)
        transform.transform_number = 2
        output = transform.format_for_mcnp_input((6.2, 0))
        self.assertEqual(len(output), len(answers))
        for i, line in enumerate(output):
            self.assertEqual(line, answers[i])
        in_str = "*tr5 " + "0.0 " * 3 + "0.0 " * 9 + " -1"
        card = Card([in_str], BlockType.DATA, in_str.split())
        transform = Transform(card)
<<<<<<< HEAD
        transform.transform_number = 2
        output = transform.format_for_mcnp_input((6.2, 0))
        self.assertEqual(output[0], "*TR2 0.0 0.0 0.0")
=======
        output = transform.format_for_mcnp_input((6, 2, 0))
        self.assertEqual(output[0], "*TR5 0.0 0.0 0.0")
>>>>>>> 35a9c42b

    def test_transform_equivalent(self):
        in_str = "tr5 " + "0.0 " * 3 + "0.0 " * 9 + " -1"
        card = Card([in_str], BlockType.DATA, in_str.split())
        base = Transform(card)
        self.assertTrue(base.equivalent(base, 1e-6))
        # test different degrees
        in_str = "*tr5 " + "0.0 " * 3 + "0.0 " * 9 + " -1"
        card = Card([in_str], BlockType.DATA, in_str.split())
        compare = Transform(card)
        self.assertFalse(base.equivalent(compare, 1e-3))
        # test different main_aux
        in_str = "tr5 " + "0.0 " * 3 + "0.0 " * 9
        card = Card([in_str], BlockType.DATA, in_str.split())
        self.assertFalse(base.equivalent(compare, 1e-3))
        # test different displace
        in_str = "tr5 " + "1.0 " * 3 + "0.0 " * 9
        card = Card([in_str], BlockType.DATA, in_str.split())
        compare = Transform(card)
        self.assertFalse(base.equivalent(compare, 1e-3))
        # test different rotation
        in_str = "tr5 " + "0.0 " * 3 + "1.0 " * 9
        card = Card([in_str], BlockType.DATA, in_str.split())
        compare = Transform(card)
        self.assertFalse(base.equivalent(compare, 1e-3))
        # test different rotation
        in_str = "tr5 " + "0.0 " * 3
        card = Card([in_str], BlockType.DATA, in_str.split())
        compare = Transform(card)
        compare.is_main_to_aux = False
        self.assertFalse(base.equivalent(compare, 1e-3))<|MERGE_RESOLUTION|>--- conflicted
+++ resolved
@@ -152,14 +152,9 @@
         in_str = "*tr5 " + "0.0 " * 3 + "0.0 " * 9 + " -1"
         card = Card([in_str], BlockType.DATA, in_str.split())
         transform = Transform(card)
-<<<<<<< HEAD
         transform.transform_number = 2
-        output = transform.format_for_mcnp_input((6.2, 0))
+        output = transform.format_for_mcnp_input((6, 2, 0))
         self.assertEqual(output[0], "*TR2 0.0 0.0 0.0")
-=======
-        output = transform.format_for_mcnp_input((6, 2, 0))
-        self.assertEqual(output[0], "*TR5 0.0 0.0 0.0")
->>>>>>> 35a9c42b
 
     def test_transform_equivalent(self):
         in_str = "tr5 " + "0.0 " * 3 + "0.0 " * 9 + " -1"
