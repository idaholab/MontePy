from unittest import TestCase

import mcnpy
from mcnpy.cell import Cell
from mcnpy.input_parser.block_type import BlockType
from mcnpy.input_parser.mcnp_input import Card, Comment


class TestCellClass(TestCase):
    def test_bad_init(self):
        with self.assertRaises(TypeError):
            Cell("5")
        card = Card(["foo"], BlockType.CELL)
        with self.assertRaises(TypeError):
            Cell(card, "5")
        with self.assertRaises(TypeError):
            Cell(card, ["5"])

    def test_init(self):
        # test invalid cell number
        in_str = "foo"
        card = Card([in_str], BlockType.CELL)
        with self.assertRaises(mcnpy.errors.MalformedInputError):
            in_str = "foo bar"
            cell = Cell(card, Comment(["c " + in_str]))
        # test like feature unsupported
        in_str = "1 like 2"
        card = Card([in_str], BlockType.CELL)
        with self.assertRaises(mcnpy.errors.UnsupportedFeature):
            in_str = "foo bar"
            cell = Cell(card, Comment(["c " + in_str]))
        # test invalid material number
        in_str = "1 foo"
        card = Card([in_str], BlockType.CELL)
        with self.assertRaises(mcnpy.errors.MalformedInputError):
            cell = Cell(card)
        # test invalid material density
        in_str = "1 1 foo"
        card = Card([in_str], BlockType.CELL)
        with self.assertRaises(mcnpy.errors.MalformedInputError):
            cell = Cell(card)
        # tests void cell
        in_str = "1 0 2"
        card = Card([in_str], BlockType.CELL)
        cell = Cell(card)
        self.assertEqual(cell.old_number, 1)
        self.assertEqual(cell.number, 1)
        self.assertIsNone(cell.material)
        self.assertEqual(cell.old_mat_number, 0)
        self.assertIn(2, cell.old_surface_numbers)

        # test material cell
        for atom_dens, density in [(False, "-0.5"), (True, "0.5")]:
            in_str = f"1 1 {density} 2"
            card = Card([in_str], BlockType.CELL)
            cell = Cell(card)
            self.assertEqual(cell.old_mat_number, 1)
            if atom_dens:
                self.assertAlmostEqual(cell.atom_density, 0.5)
            else:
                self.assertAlmostEqual(cell.mass_density, 0.5)
            self.assertTrue(atom_dens == cell.is_atom_dens)

        # test parameter input
        in_str = "1 0 #2 u= 5 vol=20"
        card = Card([in_str], BlockType.CELL)
        cell = Cell(card)
        self.assertIn(2, cell.old_complement_numbers)
<<<<<<< HEAD
        self.assertEqual(cell.parameters["U"], "5")
        self.assertEqual(cell.parameters["VOL"], "20")
=======
        self.assertEqual(cell.parameters["IMP:N"].strip(), "1")
        self.assertEqual(cell.parameters["U"].strip(), "5")
        self.assertEqual(cell.parameters["VOL"].strip(), "20")
>>>>>>> c094bc92

    def test_geometry_logic_string_setter(self):
        in_str = "1 0 2"
        card = Card([in_str], BlockType.CELL)
        cell = Cell(card)
        cell.geometry_logic_string = "1 2"
        self.assertEqual(cell.geometry_logic_string, "1 2")
        with self.assertRaises(TypeError):
            cell.geometry_logic_string = 1

    def test_number_setter(self):
        in_str = "1 0 2"
        card = Card([in_str], BlockType.CELL)
        cell = Cell(card)
        cell.number = 5
        self.assertEqual(cell.number, 5)
        with self.assertRaises(TypeError):
            cell.number = "5"
        with self.assertRaises(ValueError):
            cell.number = -5

    def test_cell_density_setter(self):
        in_str = "1 1 0.5 2"
        card = Card([in_str], BlockType.CELL)
        cell = Cell(card)
        cell.mass_density = 1.5
        self.assertEqual(cell._density, 1.5)
        self.assertEqual(cell.mass_density, 1.5)
        self.assertFalse(cell.is_atom_dens)
        with self.assertRaises(AttributeError):
            _ = cell.atom_density
        cell.atom_density = 1.6
        self.assertEqual(cell._density, 1.6)
        self.assertEqual(cell.atom_density, 1.6)
        self.assertTrue(cell.is_atom_dens)
        with self.assertRaises(AttributeError):
            _ = cell.mass_density
        with self.assertRaises(TypeError):
            cell.atom_density = (5, True)
        with self.assertRaises(TypeError):
            cell.mass_density = "five"
        with self.assertRaises(ValueError):
            cell.atom_density = -1.5
        with self.assertRaises(ValueError):
            cell.mass_density = -5

    def test_cell_sorting(self):
        in_str = "1 1 0.5 2"
        card = Card([in_str], BlockType.CELL)
        cell1 = Cell(card)
        in_str = "2 1 0.5 2"
        card = Card([in_str], BlockType.CELL)
        cell2 = Cell(card)
        test_sort = sorted([cell2, cell1])
        answer = [cell1, cell2]
        for i, cell in enumerate(test_sort):
            self.assertEqual(cell, answer[i])

    def test_cell_fill_parsing(self):
        test_fill_strs = ["6600 (610)", "6600 (0.0 0.0 10.0)"]
        for ending in ["IMP:N=1", ""]:
            for in_fill in test_fill_strs:
                in_str = f"1 0 -1 FILL={in_fill} {ending}"
                card = Card([in_str], BlockType.CELL)
                cell = Cell(card)
                self.assertEqual(cell.parameters["FILL"].strip(), in_fill.strip())
                cell.number = 2
                output = cell.format_for_mcnp_input((6, 2, 0))
                self.assertIn(in_fill, output[2])
                parts = output[2].split("=")
                # ensure that fill is final entry
                self.assertIn("FILL", parts[-2])

    def test_cell_parameters_setting(self):
        in_str = "1 1 0.5 2"
        card = Card([in_str], BlockType.CELL)
        cell = Cell(card)
        params = {"FILL": "5"}
        cell.parameters = params
        self.assertEqual(params, cell.parameters)
        with self.assertRaises(TypeError):
            cell.parameters = []

    def test_cell_paremeters_no_eq(self):
        test_fill_strs = ["6600 (610)", "6600 (0.0 0.0 10.0)"]
        for ending in ["IMP:N 1", ""]:
            for in_fill in test_fill_strs:
                in_str = f"1 0 -1 FILL {in_fill} {ending}"
                card = Card([in_str], BlockType.CELL)
                cell = Cell(card)
                self.assertEqual(cell.parameters["FILL"], in_fill)<|MERGE_RESOLUTION|>--- conflicted
+++ resolved
@@ -66,14 +66,8 @@
         card = Card([in_str], BlockType.CELL)
         cell = Cell(card)
         self.assertIn(2, cell.old_complement_numbers)
-<<<<<<< HEAD
-        self.assertEqual(cell.parameters["U"], "5")
-        self.assertEqual(cell.parameters["VOL"], "20")
-=======
-        self.assertEqual(cell.parameters["IMP:N"].strip(), "1")
         self.assertEqual(cell.parameters["U"].strip(), "5")
         self.assertEqual(cell.parameters["VOL"].strip(), "20")
->>>>>>> c094bc92
 
     def test_geometry_logic_string_setter(self):
         in_str = "1 0 2"
