--- conflicted
+++ resolved
@@ -37,12 +37,7 @@
 
 def test_cell_density_setter():
     in_str = "1 1 0.5 2"
-<<<<<<< HEAD
-    card = Input([in_str], BlockType.CELL)
-    cell = Cell(card)
-=======
-    cell = Cell(in_str)
->>>>>>> f06683ce
+    cell = Cell(in_str)
     cell.mass_density = 1.5
     assert cell._density == 1.5
     assert cell.mass_density == 1.5
@@ -67,12 +62,7 @@
 
 def test_cell_density_deleter():
     in_str = "1 1 0.5 2"
-<<<<<<< HEAD
-    card = Input([in_str], BlockType.CELL)
-    cell = Cell(card)
-=======
-    cell = Cell(in_str)
->>>>>>> f06683ce
+    cell = Cell(in_str)
     del cell.mass_density
     assert cell.mass_density is None
     cell.atom_density = 1.0
@@ -82,17 +72,9 @@
 
 def test_cell_sorting():
     in_str = "1 1 0.5 2"
-<<<<<<< HEAD
-    card = Input([in_str], BlockType.CELL)
-    cell1 = Cell(card)
-    in_str = "2 1 0.5 2"
-    card = Input([in_str], BlockType.CELL)
-    cell2 = Cell(card)
-=======
     cell1 = Cell(in_str)
     in_str = "2 1 0.5 2"
     cell2 = Cell(in_str)
->>>>>>> f06683ce
     test_sort = sorted([cell2, cell1])
     answer = [cell1, cell2]
     for i, cell in enumerate(test_sort):
@@ -101,12 +83,7 @@
 
 def test_cell_parameters_setting():
     in_str = "1 1 0.5 2"
-<<<<<<< HEAD
-    card = Input([in_str], BlockType.CELL)
-    cell = Cell(card)
-=======
-    cell = Cell(in_str)
->>>>>>> f06683ce
+    cell = Cell(in_str)
     params = {"FILL": "5"}
     cell.parameters = params
     assert params == cell.parameters
@@ -116,12 +93,7 @@
 
 def test_cell_str():
     in_str = "1 1 0.5 2"
-<<<<<<< HEAD
-    card = Input([in_str], BlockType.CELL)
-    cell = Cell(card)
-=======
-    cell = Cell(in_str)
->>>>>>> f06683ce
+    cell = Cell(in_str)
     assert str(cell) == "CELL: 1, mat: 0, DENS: 0.5 atom/b-cm"
     assert repr(cell) == "CELL: 1 \nVoid material \ndensity: 0.5 atom/b-cm\n"
     in_str = "1 0 -2 imp:n=1 "
@@ -135,12 +107,7 @@
 
 def test_cell_paremeters_no_eq():
     in_str = f"1 0 -1 PWT 1.0"
-<<<<<<< HEAD
-    card = Input([in_str], BlockType.CELL)
-    cell = Cell(card)
-=======
-    cell = Cell(in_str)
->>>>>>> f06683ce
+    cell = Cell(in_str)
     assert cell.parameters["PWT"]["data"][0].value == 1.0
 
 
@@ -246,13 +213,8 @@
         for collect in (surfs, mats):
             collect.starting_number = other_start
             collect.step = other_step
-<<<<<<< HEAD
-    cell = Cell(input)
+    cell = Cell()
     cell.update_pointers(montepy.Cells(), mats, surfs)
-=======
-    # cell already created above
-    cell.update_pointers([], mats, surfs)
->>>>>>> f06683ce
     problem = montepy.MCNP_Problem("foo")
     problem.surfaces = surfs
     problem.materials = mats
