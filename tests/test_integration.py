import copy
import unittest
from unittest import TestCase, expectedFailure
import os

import mcnpy
<<<<<<< HEAD
from mcnpy.data_inputs import material, thermal_scattering, volume
from mcnpy.input_parser.mcnp_input import Input, Comment, Message, Title, ReadInput
=======
from mcnpy.data_cards import material, thermal_scattering, volume
from mcnpy.input_parser.mcnp_input import Card, Comment, Jump, Message, Title, ReadCard
>>>>>>> ae1c6073
from mcnpy.particle import Particle
import numpy as np


class testFullFileIntegration(TestCase):
    def setUp(self):
        file_name = "tests/inputs/test.imcnp"
        self.simple_problem = mcnpy.read_input(file_name)
        self.importance_problem = mcnpy.read_input(
            os.path.join("tests", "inputs", "test_importance.imcnp")
        )
        self.universe_problem = mcnpy.read_input(
            os.path.join("tests", "inputs", "test_universe.imcnp")
        )

    def test_original_input(self):
        cell_order = [Message, Title, Comment]
        cell_order += [Input] * 5 + [Comment]
        cell_order += [Comment] + [Input] * 3
        cell_order += [Comment, Input] * 3
        cell_order += [Input, Comment] + [Input] * 5
        for i, input_ob in enumerate(self.simple_problem.original_inputs):
            self.assertIsInstance(input_ob, cell_order[i])

    def test_original_input_dos(self):
        problem = mcnpy.read_input(os.path.join("tests", "inputs", "test_dos.imcnp"))
        cell_order = [Message, Title, Comment]
        cell_order += [Input] * 5 + [Comment]
        cell_order += [Comment] + [Input] * 3
        cell_order += [Comment, Input] * 3
        cell_order += [Input, Comment] + [Input] * 5
        for i, input_ob in enumerate(problem.original_inputs):
            self.assertIsInstance(input_ob, cell_order[i])

    def test_material_parsing(self):
        mat_numbers = [1, 2, 3]
        for i, mat in enumerate(self.simple_problem.materials):
            self.assertEqual(mat.number, mat_numbers[i])

    def test_surface_parsing(self):
        surf_numbers = [1000, 1005, 1010]
        for i, surf in enumerate(self.simple_problem.surfaces):
            self.assertEqual(surf.number, surf_numbers[i])

    def test_data_card_parsing(self):
        M = material.Material
        V = volume.Volume
        cards = [M, M, M, "KSRC", "KCODE", "PHYS:P", "MODE", V]
        for i, card in enumerate(self.simple_problem.data_inputs):
            if isinstance(cards[i], str):
                self.assertEqual(card.words[0].upper(), cards[i])
            else:
                self.assertIsInstance(card, cards[i])
            if i == 2:
                self.assertTrue(card.thermal_scattering is not None)

    def test_cells_parsing_linking(self):
        cell_numbers = [1, 2, 3, 99, 5]
        mats = self.simple_problem.materials
        mat_answer = [mats[1], mats[2], mats[3], None, None]
        surfs = self.simple_problem.surfaces
        surf_answer = [{surfs[1000]}, {surfs[1005]}, set(surfs), {surfs[1010]}, set()]
        cells = self.simple_problem.cells
        complements = [set()] * 4 + [{cells[99]}]
        for i, cell in enumerate(self.simple_problem.cells):
            self.assertEqual(cell.number, cell_numbers[i])
            self.assertEqual(cell.material, mat_answer[i])
            surfaces = set(cell.surfaces)
            self.assertTrue(surfaces.union(surf_answer[i]) == surfaces)
            self.assertTrue(
                set(cell.complements).union(complements[i]) == complements[i]
            )

    def test_message(self):
        lines = ["this is a message", "it should show up at the beginning", "foo"]
        for i, line in enumerate(self.simple_problem.message.lines):
            self.assertEqual(line, lines[i])

    def test_title(self):
        answer = "MCNP Test Model for MOAA"
        self.assertEqual(answer, self.simple_problem.title.title)

    def test_read_card_recursion(self):
        problem = mcnpy.read_input("tests/inputs/testReadRec1.imcnp")
        self.assertEqual(len(problem.cells), 1)
        self.assertEqual(len(problem.surfaces), 1)
        self.assertIn(mcnpy.particle.Particle.PHOTON, problem.mode)

    def test_problem_str(self):
        output = str(self.simple_problem)
        answer_part = [
            "MCNP problem for: tests/inputs/test.imcnp",
            "MESSAGE: 3 lines",
        ]
        for line in answer_part:
            self.assertIn(line, output)

    def test_write_to_file(self):
        out = "foo.imcnp"
        try:
            self.simple_problem.write_to_file(out)
            with open(out, "r") as fh:
                for line in fh:
                    print(line.rstrip())
            test_problem = mcnpy.read_input(out)
            for i, cell in enumerate(self.simple_problem.cells):
                num = cell.number
                self.assertEqual(num, test_problem.cells[num].number)
            for i, surf in enumerate(self.simple_problem.surfaces):
                num = surf.number
                self.assertEqual(surf.number, test_problem.surfaces[num].number)
            for i, data in enumerate(self.simple_problem.data_inputs):
                if isinstance(data, material.Material):
                    self.assertEqual(data.number, test_problem.data_inputs[i].number)
                elif isinstance(data, volume.Volume):
                    self.assertEqual(str(data), str(test_problem.data_inputs[i]))
                else:
                    self.assertEqual(data.words, test_problem.data_inputs[i].words)
        finally:
            if os.path.exists(out):
                os.remove(out)

    def test_cell_material_setter(self):
        cell = self.simple_problem.cells[1]
        mat = self.simple_problem.materials[2]
        cell.material = mat
        self.assertEqual(cell.material, mat)
        cell.material = None
        self.assertIsNone(cell.material)
        with self.assertRaises(TypeError):
            cell.material = 5

    def test_cell_surfaces_setter(self):
        cell = self.simple_problem.cells[1]
        surfaces = self.simple_problem.surfaces
        cell.surfaces = surfaces
        self.assertEqual(cell.surfaces, surfaces)
        with self.assertRaises(TypeError):
            cell.surfaces = 5
        with self.assertRaises(TypeError):
            cell.surfaces = [5]

    def test_cell_complements_setter(self):
        cell = self.simple_problem.cells[1]
        complement_numbers = list(self.simple_problem.cells.numbers)[1:]
        complements = []
        for num in complement_numbers:
            complements.append(self.simple_problem.cells[num])
        with self.assertRaises(TypeError):
            cell.complements = 5
        with self.assertRaises(TypeError):
            cell.complements = [5, 6]
        with self.assertRaises(TypeError):
            cell.complements.append(5)
        cell.complements = complements
        self.assertEqual(list(cell.complements), complements)

    def test_problem_cells_setter(self):
        problem = copy.deepcopy(self.simple_problem)
        cells = self.simple_problem.cells
        cells.remove(cells[1])
        with self.assertRaises(TypeError):
            problem.cells = 5
        with self.assertRaises(TypeError):
            problem.cells = [5]
        with self.assertRaises(TypeError):
            problem.cells.append(5)
        problem.cells = cells
        self.assertEqual(problem.cells, cells)
        problem.cells = list(cells)
        self.assertEqual(problem.cells[2], cells[2])

    def test_problem_test_setter(self):
        problem = copy.copy(self.simple_problem)
        sample_title = "This is a title"
        problem.title = sample_title
        self.assertEqual(problem.title.title, sample_title)
        with self.assertRaises(TypeError):
            problem.title = 5

    def test_problem_children_adder(self):
        problem = copy.copy(self.simple_problem)
        BT = mcnpy.input_parser.block_type.BlockType
        in_str = "5 SO 5.0"
        card = mcnpy.input_parser.mcnp_input.Input([in_str], BT.SURFACE)
        surf = mcnpy.surfaces.surface_builder.surface_builder(card)
        in_str = "M5 6000.70c 1.0"
        card = mcnpy.input_parser.mcnp_input.Input([in_str], BT.SURFACE)
        mat = mcnpy.data_inputs.material.Material(card, None)
        cell = mcnpy.Cell()
        cell.material = mat
        cell.surfaces = [surf]
        cell.mass_density = 1.0
        problem.cells.append(cell)
        problem.add_cell_children_to_problem()
        self.assertIn(surf, problem.surfaces)
        self.assertIn(mat, problem.materials)
        self.assertIn(mat, problem.data_inputs)

    def test_problem_mcnp_version_setter(self):
        problem = copy.copy(self.simple_problem)
        with self.assertRaises(ValueError):
            problem.mcnp_version = (4, 5, 3)
        problem.mcnp_version = (6, 2, 5)
        self.assertEqual(problem.mcnp_version, (6, 2, 5))

    def test_problem_duplicate_surface_remover(self):
        problem = mcnpy.read_input("tests/inputs/test_redundant_surf.imcnp")
        surfaces = problem.surfaces
        nums = list(problem.surfaces.numbers)
        survivors = (
            nums[0:3] + nums[5:8] + [nums[9]] + nums[11:13] + [nums[13]] + [nums[-2]]
        )
        problem.remove_duplicate_surfaces(1e-4)
        self.assertEqual(list(problem.surfaces.numbers), survivors)
        cell_surf_answer = "-1 3 -6"
        self.assertIn(
            cell_surf_answer, problem.cells[2].format_for_mcnp_input((6, 2, 0))[1]
        )

    def test_surface_periodic(self):
        problem = mcnpy.read_input("tests/inputs/test_surfaces.imcnp")
        surf = problem.surfaces[1]
        periodic = problem.surfaces[2]
        self.assertEqual(surf.periodic_surface, periodic)
        self.assertIn("1 -2 SO", surf.format_for_mcnp_input((6, 2, 0))[0])
        surf.periodic_surface = problem.surfaces[3]
        self.assertEqual(surf.periodic_surface, problem.surfaces[3])
        del surf.periodic_surface
        self.assertIsNone(surf.periodic_surface)
        with self.assertRaises(TypeError):
            surf.periodic_surface = 5

    def test_surface_transform(self):
        problem = mcnpy.read_input("tests/inputs/test_surfaces.imcnp")
        surf = problem.surfaces[1]
        transform = problem.data_inputs[0]
        del surf.periodic_surface
        surf.transform = transform
        self.assertEqual(surf.transform, transform)
        self.assertIn("1 1 SO", surf.format_for_mcnp_input((6, 2, 0))[0])
        del surf.transform
        self.assertIsNone(surf.transform)
        with self.assertRaises(TypeError):
            surf.transform = 5

    def test_materials_setter(self):
        problem = copy.deepcopy(self.simple_problem)
        with self.assertRaises(TypeError):
            problem.materials = 5
        with self.assertRaises(TypeError):
            problem.materials = [5]
        size = len(problem.materials)
        problem.materials = list(problem.materials)
        self.assertEqual(len(problem.materials), size)
        problem.materials = problem.materials
        self.assertEqual(len(problem.materials), size)

    def test_reverse_pointers(self):
        problem = self.simple_problem
        complements = list(problem.cells[99].cells_complementing_this)
        self.assertIn(problem.cells[5], complements)
        self.assertEqual(len(complements), 1)
        cells = list(problem.materials[1].cells)
        self.assertIn(problem.cells[1], cells)
        self.assertEqual(len(cells), 1)
        cells = list(problem.surfaces[1005].cells)
        self.assertIn(problem.cells[2], problem.surfaces[1005].cells)
        self.assertEqual(len(cells), 2)

    def test_surface_card_pass_through(self):
        problem = mcnpy.read_input("tests/inputs/test_surfaces.imcnp")
        surf = problem.surfaces[1]
        # Test input pass through
        answer = ["1 -2 SO -5"]
        self.assertEqual(surf.format_for_mcnp_input((6, 2, 0)), answer)
        # Test changing periodic surface
        new_prob = copy.deepcopy(problem)
        surf = new_prob.surfaces[1]
        new_prob.surfaces[2].number = 5
        self.assertEqual(int(surf.format_for_mcnp_input((6, 2, 0))[0].split()[1]), -5)
        # Test changing transform
        new_prob = copy.deepcopy(problem)
        surf = new_prob.surfaces[4]
        surf.transform.number = 5
        self.assertEqual(int(surf.format_for_mcnp_input((6, 2, 0))[0].split()[1]), 5)
        # test changing surface constants
        new_prob = copy.deepcopy(problem)
        surf = new_prob.surfaces[4]
        surf.location = 2.5
        self.assertEqual(
            float(surf.format_for_mcnp_input((6, 2, 0))[0].split()[-1]), 2.5
        )

    def test_surface_broken_link(self):
        with self.assertRaises(mcnpy.errors.MalformedInputError):
            mcnpy.read_input("tests/inputs/test_broken_surf_link.imcnp")
        with self.assertRaises(mcnpy.errors.MalformedInputError):
            mcnpy.read_input("tests/inputs/test_broken_transform_link.imcnp")

    def test_material_broken_link(self):
        with self.assertRaises(mcnpy.errors.BrokenObjectLinkError):
            problem = mcnpy.read_input("tests/inputs/test_broken_mat_link.imcnp")

    def test_cell_surf_broken_link(self):
        with self.assertRaises(mcnpy.errors.BrokenObjectLinkError):
            problem = mcnpy.read_input("tests/inputs/test_broken_cell_surf_link.imcnp")

    def test_cell_complement_broken_link(self):
        with self.assertRaises(mcnpy.errors.BrokenObjectLinkError):
            problem = mcnpy.read_input("tests/inputs/test_broken_complement.imcnp")

    def test_cell_card_pass_through(self):
        problem = copy.deepcopy(self.simple_problem)
        cell = problem.cells[1]
        # test input pass-through
        answer = [
            "C cells",
            "C ",
            "1 1 20",
            "         -1000",
            "     imp:n,p=1 U=350 trcl=5",
        ]
        self.assertEqual(cell.format_for_mcnp_input((6, 2, 0)), answer)
        # test surface change
        new_prob = copy.deepcopy(problem)
        new_prob.surfaces[1000].number = 5
        cell = new_prob.cells[1]
        output = cell.format_for_mcnp_input((6, 2, 0))
        self.assertEqual(int(output[3]), -5)
        # test mass density printer
        cell.mass_density = 10.0
        output = cell.format_for_mcnp_input((6, 2, 0))
        self.assertAlmostEqual(float(output[2].split()[2]), -10)
        # ensure that surface number updated
        # Test material number change
        new_prob = copy.deepcopy(problem)
        new_prob.materials[1].number = 5
        cell = new_prob.cells[1]
        output = cell.format_for_mcnp_input((6, 2, 0))
        self.assertEqual(int(output[2].split()[1]), 5)

    def test_cell_fill_formatting(self):
        cell = copy.deepcopy(self.simple_problem.cells[1])
        cell._mutated = True
        cell.parameters["FILL"] = ["5", "(4)"]
        output = cell.format_for_mcnp_input((6, 2, 0))
        self.assertIn("FILL=5 (4)", output[4])

    def test_thermal_scattering_pass_through(self):
        problem = copy.deepcopy(self.simple_problem)
        mat = problem.materials[3]
        therm = mat.thermal_scattering
        mat.number = 5
        self.assertEqual(therm.format_for_mcnp_input((6, 2, 0)), ["MT5 lwtr.23t"])

    def test_cutting_comments_parse(self):
        problem = mcnpy.read_input("tests/inputs/breaking_comments.imcnp")
        comments = problem.cells[1].comments
        self.assertEqual(len(comments), 2)
        self.assertIn("this is a cutting comment", comments[1].lines[0])
        comments = problem.materials[2].comments
        self.assertEqual(len(comments), 2)

    def test_cutting_comments_print_no_mutate(self):
        problem = mcnpy.read_input("tests/inputs/breaking_comments.imcnp")
        cell = problem.cells[1]
        output = cell.format_for_mcnp_input((6, 2, 0))
        self.assertEqual(len(output), 5)
        self.assertEqual("C this is a cutting comment", output[3])
        material = problem.materials[2]
        output = material.format_for_mcnp_input((6, 2, 0))
        self.assertEqual(len(output), 5)
        self.assertEqual("C          26057.80c        2.12", output[3])

    def test_cutting_comments_print_mutate(self):
        problem = mcnpy.read_input("tests/inputs/breaking_comments.imcnp")
        cell = problem.cells[1]
        cell.number = 8
        output = cell.format_for_mcnp_input((6, 2, 0))
        self.assertEqual(len(output), 7)
        self.assertEqual("C this is a cutting comment", output[1])
        material = problem.materials[2]
        material.number = 5
        output = material.format_for_mcnp_input((6, 2, 0))
        self.assertEqual(len(output), 5)
        self.assertEqual("C          26057.80c        2.12", output[1])

    def test_comments_setter(self):
        cell = copy.deepcopy(self.simple_problem.cells[1])
        comment = self.simple_problem.surfaces[1000].comments[0]
        cell.comments = [comment]
        self.assertEqual(cell.comments[0], comment)
        with self.assertRaises(TypeError):
            cell.comments = comment
        with self.assertRaises(TypeError):
            cell.comments = [5]
        with self.assertRaises(TypeError):
            cell.comments = 5

    def test_problem_linker(self):
        cell = mcnpy.Cell()
        with self.assertRaises(TypeError):
            cell.link_to_problem(5)

    def test_importance_parsing(self):
        problem = self.importance_problem
        cell = problem.cells[1]
        self.assertEqual(cell.importance.neutron, 1.0)
        self.assertEqual(cell.importance.photon, 1.0)
        self.assertEqual(cell.importance.electron, 0.0)
        problem = self.simple_problem
        cell = problem.cells[1]
        self.assertEqual(cell.importance.neutron, 1.0)
        self.assertEqual(cell.importance.photon, 1.0)

    def test_importance_format_unmutated(self):
        imp = self.importance_problem.cells._importance
        output = imp.format_for_mcnp_input((6, 2, 0))
        print(output)
        self.assertEqual(len(output), 2)
        self.assertEqual("imp:n,p 1 1 1 0 3", output[0])
        self.assertEqual("imp:e   0 0 0 1 2", output[1])

    def test_importance_format_mutated(self):
        problem = copy.deepcopy(self.importance_problem)
        imp = problem.cells._importance
        problem.cells[1].importance.neutron = 0.5
        output = imp.format_for_mcnp_input((6, 2, 0))
        print(output)
        self.assertEqual(len(output), 3)
        self.assertEqual("IMP:N 0.5 1 1 0 3", output[1])

    def test_importance_write_unmutated(self):
        out_file = "test_import_unmute"
        try:
            self.importance_problem.write_to_file(out_file)
            found_np = False
            found_e = False
            with open(out_file, "r") as fh:
                for line in fh:
                    print(line.rstrip())
                    if "imp:n,p 1" in line:
                        found_np = True
                    elif "imp:e" in line:
                        found_e = True
            self.assertTrue(found_np)
            self.assertTrue(found_e)
        finally:
            try:
                os.remove(out_file)
            except FileNotFoundError:
                pass

    def test_importance_write_mutated(self):
        out_file = "test_import_mute"
        problem = copy.deepcopy(self.importance_problem)
        problem.cells[1].importance.neutron = 0.5
        try:
            problem.write_to_file(out_file)
            found_n = False
            found_e = False
            with open(out_file, "r") as fh:
                for line in fh:
                    print(line.rstrip())
                    if "IMP:N 0.5" in line:
                        found_n = True
                    elif "IMP:E" in line:
                        found_e = True
            self.assertTrue(found_n)
            self.assertTrue(found_e)
        finally:
            try:
                os.remove(out_file)
            except FileNotFoundError:
                pass

    def test_importance_write_cell(self):
        out_file = "test_import_cell"
        problem = copy.deepcopy(self.importance_problem)
        problem.print_in_data_block["imp"] = False
        try:
            problem.write_to_file(out_file)
            found_np = False
            found_e = False
            with open(out_file, "r") as fh:
                for line in fh:
                    print(line.rstrip())
                    if "IMP:N,P=1" in line:
                        found_np = True
                    elif "IMP:E=1" in line:
                        found_e = True
            self.assertTrue(found_np)
            self.assertTrue(found_e)
        finally:
            try:
                os.remove(out_file)
            except FileNotFoundError:
                pass

    def test_importance_write_data(self):
        out_file = "test_import_data"
        problem = copy.deepcopy(self.simple_problem)
        problem.print_in_data_block["imp"] = True
        try:
            problem.write_to_file(out_file)
            found_n = False
            found_p = False
            with open(out_file, "r") as fh:
                for line in fh:
                    print(line.rstrip())
                    if "IMP:N 1 2R" in line:
                        found_n = True
                    if "IMP:P 1 0.5" in line:
                        found_p = True
            self.assertTrue(found_n)
            self.assertTrue(found_p)
        finally:
            try:
                os.remove(out_file)
            except FileNotFoundError:
                pass

    def test_set_mode(self):
        problem = copy.deepcopy(self.importance_problem)
        problem.set_mode("e p")
        particles = {Particle.ELECTRON, Particle.PHOTON}
        self.assertEqual(len(problem.mode), 2)
        for part in particles:
            self.assertIn(part, problem.mode)

    def test_set_equal_importance(self):
        problem = copy.deepcopy(self.importance_problem)
        problem.cells.set_equal_importance(0.5, [5])
        for cell in problem.cells:
            for particle in problem.mode:
                if cell.number != 5:
                    print(cell.number, particle)
                    self.assertEqual(cell.importance[particle], 0.5)
        for particle in problem.mode:
            self.assertEqual(problem.cells[5].importance.neutron, 0.0)
        problem.cells.set_equal_importance(0.75, [problem.cells[99]])
        for cell in problem.cells:
            for particle in problem.mode:
                if cell.number != 99:
                    print(cell.number, particle)
                    self.assertEqual(cell.importance[particle], 0.75)
        for particle in problem.mode:
            self.assertEqual(problem.cells[99].importance.neutron, 0.0)
        with self.assertRaises(TypeError):
            problem.cells.set_equal_importance("5", [5])
        with self.assertRaises(ValueError):
            problem.cells.set_equal_importance(-0.5, [5])
        with self.assertRaises(TypeError):
            problem.cells.set_equal_importance(5, "a")
        with self.assertRaises(TypeError):
            problem.cells.set_equal_importance(5, ["a"])

    def test_check_volume_calculated(self):
        self.assertTrue(not self.simple_problem.cells[1].volume_mcnp_calc)

    def test_redundant_volume(self):
        with self.assertRaises(mcnpy.errors.MalformedInputError):
            mcnpy.read_input(
                os.path.join("tests", "inputs", "test_vol_redundant.imcnp")
            )

    def test_delete_vol(self):
        problem = copy.deepcopy(self.simple_problem)
        del problem.cells[1].volume
        self.assertTrue(not problem.cells[1].volume_is_set)

    def test_enable_mcnp_vol_calc(self):
        problem = copy.deepcopy(self.simple_problem)
        problem.cells.allow_mcnp_volume_calc = True
        self.assertTrue(problem.cells.allow_mcnp_volume_calc)
        self.assertNotIn("NO", str(problem.cells._volume))
        problem.cells.allow_mcnp_volume_calc = False
        self.assertIn("NO", str(problem.cells._volume))
        with self.assertRaises(TypeError):
            problem.cells.allow_mcnp_volume_calc = 5

    def test_cell_multi_volume(self):
        in_str = "1 0 -1 VOL=1 VOL 5"
        with self.assertRaises(ValueError):
            cell = mcnpy.Cell(
                Input([in_str], mcnpy.input_parser.block_type.BlockType.CELL)
            )

    def test_universe_cell_parsing(self):
        problem = self.simple_problem
        answers = [350] + [0] * 4
        for cell, answer in zip(problem.cells, answers):
            print(cell, answer)
            self.assertEqual(cell.universe.number, answer)

    def test_universe_fill_data_parsing(self):
        problem = mcnpy.read_input(
            os.path.join("tests", "inputs", "test_universe_data.imcnp")
        )
        answers = [350, 0, 0, 1]
        for cell, answer in zip(problem.cells, answers):
            print(cell, answer)
            self.assertEqual(cell.universe.number, answer)
        for cell in problem.cells:
            print(cell)
            if cell.number != 99:
                self.assertTrue(not cell.not_truncated)
            else:
                self.assertTrue(cell.not_truncated)
        self.assertTrue(problem.cells[99].not_truncated)
        answers = [None, None, 350, None, None]
        for cell, answer in zip(problem.cells, answers):
            print(cell.number, cell.fill.universe, answer)
            if answer is None:
                self.assertIsNone(cell.fill.universe)
            else:
                self.assertTrue(cell.fill.universe, answer)

    def test_universe_cells(self):
        answers = {350: [1], 0: [2, 3, 5], 1: [99]}
        problem = mcnpy.read_input(
            os.path.join("tests", "inputs", "test_universe_data.imcnp")
        )
        for uni_number, cell_answers in answers.items():
            for cell, answer in zip(problem.universes[uni_number].cells, cell_answers):
                self.assertEqual(cell.number, answer)

    def test_cell_not_truncate_setter(self):
        problem = copy.deepcopy(self.simple_problem)
        cell = problem.cells[1]
        cell.not_truncated = True
        self.assertTrue(cell.not_truncated)
        with self.assertRaises(ValueError):
            cell = problem.cells[2]
            cell.not_truncated = True

    def test_universe_setter(self):
        problem = copy.deepcopy(self.simple_problem)
        universe = problem.universes[350]
        cell = problem.cells[3]
        cell.universe = universe
        self.assertEqual(cell.universe, universe)
        self.assertEqual(cell.universe.number, 350)
        with self.assertRaises(TypeError):
            cell.universe = 5

    def test_universe_cell_formatter(self):
        problem = copy.deepcopy(self.simple_problem)
        universe = problem.universes[350]
        cell = problem.cells[3]
        cell.universe = universe
        cell.not_truncated = True
        output = cell.format_for_mcnp_input((6, 2, 0))
        self.assertIn("U=-350", " ".join(output))

    def test_universe_data_formatter(self):
        problem = mcnpy.read_input(
            os.path.join("tests", "inputs", "test_universe_data.imcnp")
        )
        universe = problem.universes[350]
        cell = problem.cells[3]
        cell.universe = universe
        cell.not_truncated = True
        output = problem.cells._universe.format_for_mcnp_input((6, 2, 0))
        print(output)
        self.assertIn("U 350 J -350 -1 J", output)

    def test_universe_number_collision(self):
        problem = mcnpy.read_input(
            os.path.join("tests", "inputs", "test_universe_data.imcnp")
        )
        with self.assertRaises(mcnpy.errors.NumberConflictError):
            problem.universes[0].number = 350

        with self.assertRaises(ValueError):
            problem.universes[350].number = 0

    def test_universe_repr(self):
        uni = self.simple_problem.universes[0]
        output = repr(uni)
        self.assertIn("Number: 0", output)
        self.assertIn("Problem: set", output)
        self.assertIn("Cells: [2", output)

    def test_lattice_format_data(self):
        problem = copy.deepcopy(self.simple_problem)
        cells = problem.cells
        cells[1].lattice = 1
        cells[99].lattice = 2
        answer = "LAT 1 2J 2"
        output = cells._lattice.format_for_mcnp_input((6, 2, 0))
        self.assertIn(answer, output[0])

    def test_lattice_push_to_cells(self):
        problem = copy.deepcopy(self.simple_problem)
        lattices = [1, 2, Jump(), Jump()]
        card = Card(
            ["Lat " + " ".join(list(map(str, lattices)))],
            mcnpy.input_parser.block_type.BlockType.DATA,
        )
        lattice = mcnpy.data_cards.lattice_card.LatticeCard(card)
        lattice.link_to_problem(problem)
        lattice.push_to_cells()
        for cell, answer in zip(problem.cells, lattices):
            print(cell.number, answer)
            if isinstance(answer, int):
                self.assertEqual(cell.lattice.value, answer)
            else:
                self.assertIsNone(cell.lattice)

    def test_universe_problem_parsing(self):
        problem = self.universe_problem
        for cell in problem.cells:
            if cell.number == 1:
                self.assertEqual(cell.universe.number, 1)
            else:
                self.assertEqual(cell.universe.number, 0)

    def test_importance_end_repeat(self):
        problem = self.universe_problem
        for cell in problem.cells:
            if cell.number in {99, 5}:
                cell.importance.photon = 1.0
            else:
                cell.importance.photon = 0.0
        problem.print_in_data_block["IMP"] = True
        output = problem.cells._importance.format_for_mcnp_input((6, 2, 0))
        self.assertIn("IMP:P 0 0 0 1 1", output)

    def test_fill_parsing(self):
        problem = self.universe_problem
        answers = [None, np.array([[[1], [0]], [[0], [1]]]), None, 1, 1]
        for cell, answer in zip(problem.cells, answers):
            if answer is None:
                self.assertIsNone(cell.fill.universe)
            elif isinstance(answer, np.ndarray):
                self.assertTrue(cell.fill.multiple_universes)
                self.assertTrue(
                    (cell.fill.min_index == np.array([0.0, 0.0, 0.0])).all()
                )
                self.assertTrue(
                    (cell.fill.max_index == np.array([1.0, 1.0, 0.0])).all()
                )
                self.assertEqual(cell.fill.universes[0][0][0].number, answer[0][0][0])
                self.assertEqual(cell.fill.universes[1][1][0].number, answer[1][1][0])
                self.assertEqual(cell.fill.transform, problem.transforms[5])
            else:
                self.assertEqual(cell.fill.universe.number, answer)

    def test_fill_transform_setter(self):
        problem = copy.deepcopy(self.universe_problem)
        transform = problem.transforms[5]
        cell = problem.cells[5]
        cell.fill.transform = transform
        self.assertEqual(cell.fill.transform, transform)
        self.assertTrue(not cell.fill.hidden_transform)
        cell.fill.transform = None
        self.assertIsNone(cell.fill.transform)
        with self.assertRaises(TypeError):
            cell.fill.transform = "hi"
        cell.fill.transform = transform
        del cell.fill.transform
        self.assertIsNone(cell.fill.transform)

    def test_fill_cell_format(self):
        problem = copy.deepcopy(self.universe_problem)
        fill = problem.cells[5].fill
        output = fill.format_for_mcnp_input((6, 2, 0))
        answer = "     FILL=1 (1.0 0.0 0.0)"
        self.assertEqual(output[0], answer)
        # test *fill
        fill.transform.is_in_degrees = True
        output = fill.format_for_mcnp_input((6, 2, 0))
        answer = "     *FILL=1 (1.0 0.0 0.0)"
        self.assertEqual(output[0], answer)
        # test without transform
        fill.transform = None
        answer = "     FILL=1"
        output = fill.format_for_mcnp_input((6, 2, 0))
        self.assertEqual(output[0], answer)
        # test with no fill
        fill.universe = None
        output = fill.format_for_mcnp_input((6, 2, 0))
        self.assertEqual(len(output), 0)
        # test with complex universe lattice fill
        fill = problem.cells[2].fill
        output = fill.format_for_mcnp_input((6, 2, 0))
        answers = [
            "     FILL= 0:1 0:1 0:0",
            "           1",
            "           0",
            "           0",
            "           1",
            "     (5)",
        ]
        self.assertEqual(output, answers)
        problem.print_in_data_block["FILL"] = True
        # test that complex fill is not printed in data block
        with self.assertRaises(ValueError):
            output = problem.cells._fill.format_for_mcnp_input((6, 2, 0))
        problem = copy.deepcopy(self.simple_problem)
        problem.cells[5].fill.transform = None
        problem.print_in_data_block["FILL"] = True
        output = problem.cells._fill.format_for_mcnp_input((6, 2, 0))
        self.assertEqual(output, ["     FILL 4J 350"])

    def test_universe_cells_claim(self):
        problem = copy.deepcopy(self.universe_problem)
        universe = problem.universes[1]
        universe.claim(problem.cells[2])
        self.assertEqual(problem.cells[2].universe, universe)
        universe = mcnpy.Universe(5)
        problem.universes.append(universe)
        universe.claim(problem.cells)
        for cell in problem.cells:
            self.assertEqual(cell.universe, universe)
        with self.assertRaises(TypeError):
            universe.claim("hi")
        with self.assertRaises(TypeError):
            universe.claim(["hi"])

    def test_universe_cells(self):
        problem = self.universe_problem
        answers = [1]
        universe = problem.universes[1]
        self.assertEqual(len(answers), len(list(universe.cells)))
        for cell, answer in zip(universe.cells, answers):
            self.assertEqual(cell.number, answer)

    def test_data_print_control_str(self):
        self.assertEqual(
            str(self.simple_problem.print_in_data_block),
            "Print data in data block: {'imp': False, 'u': False, 'fill': False, 'vol': True}",
        )

    def test_cell_validator(self):
        problem = copy.deepcopy(self.simple_problem)
        cell = problem.cells[1]
        del cell.mass_density
        with self.assertRaises(mcnpy.errors.IllegalState):
            cell.validate()
        cell.mass_density = 1.0
        cell.geometry_logic_string = ""
        with self.assertRaises(mcnpy.errors.IllegalState):
            cell.validate()<|MERGE_RESOLUTION|>--- conflicted
+++ resolved
@@ -4,13 +4,8 @@
 import os
 
 import mcnpy
-<<<<<<< HEAD
 from mcnpy.data_inputs import material, thermal_scattering, volume
 from mcnpy.input_parser.mcnp_input import Input, Comment, Message, Title, ReadInput
-=======
-from mcnpy.data_cards import material, thermal_scattering, volume
-from mcnpy.input_parser.mcnp_input import Card, Comment, Jump, Message, Title, ReadCard
->>>>>>> ae1c6073
 from mcnpy.particle import Particle
 import numpy as np
 
