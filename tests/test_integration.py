import copy
import unittest
from unittest import TestCase, expectedFailure
import os

import mcnpy
<<<<<<< HEAD
from mcnpy.data_cards import material, thermal_scattering, DataCard
=======
from mcnpy.data_cards import material, thermal_scattering, volume
>>>>>>> e56e10db
from mcnpy.input_parser.mcnp_input import Card, Comment, Message, Title, ReadCard
from mcnpy.particle import Particle


class testFullFileIntegration(TestCase):
    def setUp(self):
        file_name = "tests/inputs/test.imcnp"
        self.simple_problem = mcnpy.read_input(file_name)
        self.importance_problem = mcnpy.read_input(
            os.path.join("tests", "inputs", "test_importance.imcnp")
        )

    def test_original_input(self):
        cell_order = [Message, Title, Comment]
        cell_order += [Card] * 5 + [Comment]
        cell_order += [Comment] + [Card] * 3
        cell_order += [Comment, Card] * 3
        cell_order += [Card, Comment] + [Card] * 5
        for i, input_ob in enumerate(self.simple_problem.original_inputs):
            self.assertIsInstance(input_ob, cell_order[i])

    def test_original_input_dos(self):
        problem = mcnpy.read_input(os.path.join("tests", "inputs", "test_dos.imcnp"))
        cell_order = [Message, Title, Comment]
        cell_order += [Card] * 5 + [Comment]
        cell_order += [Comment] + [Card] * 3
        cell_order += [Comment, Card] * 3
        cell_order += [Card, Comment] + [Card] * 5
        for i, input_ob in enumerate(problem.original_inputs):
            self.assertIsInstance(input_ob, cell_order[i])

    def test_material_parsing(self):
        mat_numbers = [1, 2, 3]
        for i, mat in enumerate(self.simple_problem.materials):
            self.assertEqual(mat.number, mat_numbers[i])

    def test_surface_parsing(self):
        surf_numbers = [1000, 1005, 1010]
        for i, surf in enumerate(self.simple_problem.surfaces):
            self.assertEqual(surf.number, surf_numbers[i])

    def test_data_card_parsing(self):
        M = material.Material
        V = volume.Volume
        cards = [M, M, M, "KSRC", "KCODE", "PHYS:P", "MODE", V]
        for i, card in enumerate(self.simple_problem.data_cards):
            if isinstance(cards[i], str):
                self.assertEqual(card.words[0].upper(), cards[i])
            else:
                self.assertIsInstance(card, cards[i])
            if i == 2:
                self.assertTrue(card.thermal_scattering is not None)

    def test_cells_parsing_linking(self):
        cell_numbers = [1, 2, 3, 99, 5]
        mats = self.simple_problem.materials
        mat_answer = [mats[1], mats[2], mats[3], None, None]
        surfs = self.simple_problem.surfaces
        surf_answer = [{surfs[1000]}, {surfs[1005]}, set(surfs), {surfs[1010]}, set()]
        cells = self.simple_problem.cells
        complements = [set()] * 4 + [{cells[99]}]
        for i, cell in enumerate(self.simple_problem.cells):
            self.assertEqual(cell.number, cell_numbers[i])
            self.assertEqual(cell.material, mat_answer[i])
            surfaces = set(cell.surfaces)
            self.assertTrue(surfaces.union(surf_answer[i]) == surfaces)
            self.assertTrue(
                set(cell.complements).union(complements[i]) == complements[i]
            )

    def test_message(self):
        lines = ["this is a message", "it should show up at the beginning", "foo"]
        for i, line in enumerate(self.simple_problem.message.lines):
            self.assertEqual(line, lines[i])

    def test_title(self):
        answer = "MCNP Test Model for MOAA"
        self.assertEqual(answer, self.simple_problem.title.title)

    def test_read_card_recursion(self):
        problem = mcnpy.read_input("tests/inputs/testReadRec1.imcnp")
        self.assertEqual(len(problem.cells), 1)
        self.assertEqual(len(problem.surfaces), 1)
        self.assertIn(mcnpy.particle.Particle.PHOTON, problem.mode)

    def test_problem_str(self):
        output = str(self.simple_problem)
        answer_part = [
            "MCNP problem for: tests/inputs/test.imcnp",
            "MESSAGE:\nthis is a message",
            "it should show up at the beginning",
            "foo",
        ]
        for line in answer_part:
            self.assertIn(line, output)

    def test_write_to_file(self):
        out = "foo.imcnp"
        try:
            self.simple_problem.write_to_file(out)
            with open(out, "r") as fh:
                for line in fh:
                    print(line.rstrip())
            test_problem = mcnpy.read_input(out)
            for i, cell in enumerate(self.simple_problem.cells):
                num = cell.number
                self.assertEqual(num, test_problem.cells[num].number)
            for i, surf in enumerate(self.simple_problem.surfaces):
                num = surf.number
                self.assertEqual(surf.number, test_problem.surfaces[num].number)
            for i, data in enumerate(self.simple_problem.data_cards):
                if isinstance(data, material.Material):
                    self.assertEqual(data.number, test_problem.data_cards[i].number)
                elif isinstance(data, volume.Volume):
                    self.assertEqual(str(data), str(test_problem.data_cards[i]))
                else:
                    self.assertEqual(data.words, test_problem.data_cards[i].words)
        finally:
            if os.path.exists(out):
                os.remove(out)

    def test_cell_material_setter(self):
        cell = self.simple_problem.cells[1]
        mat = self.simple_problem.materials[2]
        cell.material = mat
        self.assertEqual(cell.material, mat)
        cell.material = None
        self.assertIsNone(cell.material)
        with self.assertRaises(TypeError):
            cell.material = 5

    def test_cell_surfaces_setter(self):
        cell = self.simple_problem.cells[1]
        surfaces = self.simple_problem.surfaces
        cell.surfaces = surfaces
        self.assertEqual(cell.surfaces, surfaces)
        with self.assertRaises(TypeError):
            cell.surfaces = 5
        with self.assertRaises(TypeError):
            cell.surfaces = [5]

    def test_cell_complements_setter(self):
        cell = self.simple_problem.cells[1]
        complement_numbers = list(self.simple_problem.cells.numbers)[1:]
        complements = []
        for num in complement_numbers:
            complements.append(self.simple_problem.cells[num])
        with self.assertRaises(TypeError):
            cell.complements = 5
        with self.assertRaises(TypeError):
            cell.complements = [5, 6]
        with self.assertRaises(TypeError):
            cell.complements.append(5)
        cell.complements = complements
        self.assertEqual(list(cell.complements), complements)

    def test_problem_cells_setter(self):
        problem = copy.deepcopy(self.simple_problem)
        cells = self.simple_problem.cells
        cells.remove(cells[1])
        with self.assertRaises(TypeError):
            problem.cells = 5
        with self.assertRaises(TypeError):
            problem.cells = [5]
        with self.assertRaises(TypeError):
            problem.cells.append(5)
        problem.cells = cells
        self.assertEqual(problem.cells, cells)
        problem.cells = list(cells)
        self.assertEqual(problem.cells[2], cells[2])

    def test_problem_test_setter(self):
        problem = copy.copy(self.simple_problem)
        sample_title = "This is a title"
        problem.title = sample_title
        self.assertEqual(problem.title.title, sample_title)
        with self.assertRaises(TypeError):
            problem.title = 5

    def test_problem_children_adder(self):
        problem = copy.copy(self.simple_problem)
        BT = mcnpy.input_parser.block_type.BlockType
        in_str = "5 SO 5.0"
        card = mcnpy.input_parser.mcnp_input.Card([in_str], BT.SURFACE)
        surf = mcnpy.surfaces.surface_builder.surface_builder(card)
        in_str = "M5 6000.70c 1.0"
        card = mcnpy.input_parser.mcnp_input.Card([in_str], BT.SURFACE)
        mat = mcnpy.data_cards.material.Material(card, None)
        cell = mcnpy.Cell()
        cell.material = mat
        cell.surfaces = [surf]
        cell.mass_density = 1.0
        problem.cells.append(cell)
        problem.add_cell_children_to_problem()
        self.assertIn(surf, problem.surfaces)
        self.assertIn(mat, problem.materials)
        self.assertIn(mat, problem.data_cards)

    def test_problem_mcnp_version_setter(self):
        problem = copy.copy(self.simple_problem)
        with self.assertRaises(ValueError):
            problem.mcnp_version = (4, 5, 3)
        problem.mcnp_version = (6, 2, 5)
        self.assertEqual(problem.mcnp_version, (6, 2, 5))

    def test_problem_duplicate_surface_remover(self):
        problem = mcnpy.read_input("tests/inputs/test_redundant_surf.imcnp")
        surfaces = problem.surfaces
        nums = list(problem.surfaces.numbers)
        survivors = (
            nums[0:3] + nums[5:8] + [nums[9]] + nums[11:13] + [nums[13]] + [nums[-2]]
        )
        problem.remove_duplicate_surfaces(1e-4)
        self.assertEqual(list(problem.surfaces.numbers), survivors)
        cell_surf_answer = "-1 3 -6"
        self.assertIn(
            cell_surf_answer, problem.cells[2].format_for_mcnp_input((6, 2, 0))[1]
        )

    def test_surface_periodic(self):
        problem = mcnpy.read_input("tests/inputs/test_surfaces.imcnp")
        surf = problem.surfaces[1]
        periodic = problem.surfaces[2]
        self.assertEqual(surf.periodic_surface, periodic)
        self.assertIn("1 -2 SO", surf.format_for_mcnp_input((6, 2, 0))[0])
        surf.periodic_surface = problem.surfaces[3]
        self.assertEqual(surf.periodic_surface, problem.surfaces[3])
        del surf.periodic_surface
        self.assertIsNone(surf.periodic_surface)
        with self.assertRaises(TypeError):
            surf.periodic_surface = 5

    def test_surface_transform(self):
        problem = mcnpy.read_input("tests/inputs/test_surfaces.imcnp")
        surf = problem.surfaces[1]
        transform = problem.data_cards[0]
        del surf.periodic_surface
        surf.transform = transform
        self.assertEqual(surf.transform, transform)
        self.assertIn("1 1 SO", surf.format_for_mcnp_input((6, 2, 0))[0])
        del surf.transform
        self.assertIsNone(surf.transform)
        with self.assertRaises(TypeError):
            surf.transform = 5

    def test_materials_setter(self):
        problem = copy.deepcopy(self.simple_problem)
        with self.assertRaises(TypeError):
            problem.materials = 5
        with self.assertRaises(TypeError):
            problem.materials = [5]
        size = len(problem.materials)
        problem.materials = list(problem.materials)
        self.assertEqual(len(problem.materials), size)
        problem.materials = problem.materials
        self.assertEqual(len(problem.materials), size)

    def test_reverse_pointers(self):
        problem = self.simple_problem
        complements = list(problem.cells[99].cells_complementing_this)
        self.assertIn(problem.cells[5], complements)
        self.assertEqual(len(complements), 1)
        cells = list(problem.materials[1].cells)
        self.assertIn(problem.cells[1], cells)
        self.assertEqual(len(cells), 1)
        cells = list(problem.surfaces[1005].cells)
        self.assertIn(problem.cells[2], problem.surfaces[1005].cells)
        self.assertEqual(len(cells), 2)

    def test_surface_card_pass_through(self):
        problem = mcnpy.read_input("tests/inputs/test_surfaces.imcnp")
        surf = problem.surfaces[1]
        # Test card pass through
        answer = ["1 -2 SO -5"]
        self.assertEqual(surf.format_for_mcnp_input((6, 2, 0)), answer)
        # Test changing periodic surface
        new_prob = copy.deepcopy(problem)
        surf = new_prob.surfaces[1]
        new_prob.surfaces[2].number = 5
        self.assertEqual(int(surf.format_for_mcnp_input((6, 2, 0))[0].split()[1]), -5)
        # Test changing transform
        new_prob = copy.deepcopy(problem)
        surf = new_prob.surfaces[4]
        surf.transform.number = 5
        self.assertEqual(int(surf.format_for_mcnp_input((6, 2, 0))[0].split()[1]), 5)
        # test changing surface constants
        new_prob = copy.deepcopy(problem)
        surf = new_prob.surfaces[4]
        surf.location = 2.5
        self.assertEqual(
            float(surf.format_for_mcnp_input((6, 2, 0))[0].split()[-1]), 2.5
        )

    def test_surface_broken_link(self):
        with self.assertRaises(mcnpy.errors.MalformedInputError):
            mcnpy.read_input("tests/inputs/test_broken_surf_link.imcnp")
        with self.assertRaises(mcnpy.errors.MalformedInputError):
            mcnpy.read_input("tests/inputs/test_broken_transform_link.imcnp")

    def test_material_broken_link(self):
        with self.assertRaises(mcnpy.errors.BrokenObjectLinkError):
            problem = mcnpy.read_input("tests/inputs/test_broken_mat_link.imcnp")

    def test_cell_surf_broken_link(self):
        with self.assertRaises(mcnpy.errors.BrokenObjectLinkError):
            problem = mcnpy.read_input("tests/inputs/test_broken_cell_surf_link.imcnp")

    def test_cell_complement_broken_link(self):
        with self.assertRaises(mcnpy.errors.BrokenObjectLinkError):
            problem = mcnpy.read_input("tests/inputs/test_broken_complement.imcnp")

    def test_cell_card_pass_through(self):
        problem = copy.deepcopy(self.simple_problem)
        cell = problem.cells[1]
        # test card pass-through
        answer = [
            "C cells",
            "C ",
            "1 1 20",
            "         -1000",
            "     imp:n,p=1 U=350 trcl=5",
        ]
        self.assertEqual(cell.format_for_mcnp_input((6, 2, 0)), answer)
        # test surface change
        new_prob = copy.deepcopy(problem)
        new_prob.surfaces[1000].number = 5
        cell = new_prob.cells[1]
        output = cell.format_for_mcnp_input((6, 2, 0))
        self.assertEqual(int(output[3]), -5)
        # test mass density printer
        cell.mass_density = 10.0
        output = cell.format_for_mcnp_input((6, 2, 0))
        self.assertAlmostEqual(float(output[2].split()[2]), -10)
        # ensure that surface number updated
        # Test material number change
        new_prob = copy.deepcopy(problem)
        new_prob.materials[1].number = 5
        cell = new_prob.cells[1]
        output = cell.format_for_mcnp_input((6, 2, 0))
        self.assertEqual(int(output[2].split()[1]), 5)

    def test_cell_fill_formatting(self):
        cell = copy.deepcopy(self.simple_problem.cells[1])
        cell._mutated = True
        cell.parameters["FILL"] = ["5", "(4)"]
        output = cell.format_for_mcnp_input((6, 2, 0))
        self.assertIn("FILL=5 (4)", output[4])

    def test_thermal_scattering_pass_through(self):
        problem = copy.deepcopy(self.simple_problem)
        mat = problem.materials[3]
        therm = mat.thermal_scattering
        mat.number = 5
        self.assertEqual(therm.format_for_mcnp_input((6, 2, 0)), ["MT5 lwtr.23t"])

    def test_cutting_comments_parse(self):
        problem = mcnpy.read_input("tests/inputs/breaking_comments.imcnp")
        comments = problem.cells[1].comments
        self.assertEqual(len(comments), 2)
        self.assertIn("this is a cutting comment", comments[1].lines[0])
        comments = problem.materials[2].comments
        self.assertEqual(len(comments), 2)

    def test_cutting_comments_print_no_mutate(self):
        problem = mcnpy.read_input("tests/inputs/breaking_comments.imcnp")
        cell = problem.cells[1]
        output = cell.format_for_mcnp_input((6, 2, 0))
        self.assertEqual(len(output), 5)
        self.assertEqual("C this is a cutting comment", output[3])
        material = problem.materials[2]
        output = material.format_for_mcnp_input((6, 2, 0))
        self.assertEqual(len(output), 5)
        self.assertEqual("C          26057.80c        2.12", output[3])

    def test_cutting_comments_print_mutate(self):
        problem = mcnpy.read_input("tests/inputs/breaking_comments.imcnp")
        cell = problem.cells[1]
        cell.number = 8
        output = cell.format_for_mcnp_input((6, 2, 0))
        self.assertEqual(len(output), 6)
        self.assertEqual("C this is a cutting comment", output[1])
        material = problem.materials[2]
        material.number = 5
        output = material.format_for_mcnp_input((6, 2, 0))
        self.assertEqual(len(output), 5)
        self.assertEqual("C          26057.80c        2.12", output[1])

    def test_comments_setter(self):
        cell = copy.deepcopy(self.simple_problem.cells[1])
        comment = self.simple_problem.surfaces[1000].comments[0]
        cell.comments = [comment]
        self.assertEqual(cell.comments[0], comment)
        with self.assertRaises(TypeError):
            cell.comments = comment
        with self.assertRaises(TypeError):
            cell.comments = [5]
        with self.assertRaises(TypeError):
            cell.comments = 5

    def test_problem_linker(self):
        cell = mcnpy.Cell()
        with self.assertRaises(TypeError):
            cell.link_to_problem(5)

    def test_importance_parsing(self):
        problem = self.importance_problem
        cell = problem.cells[1]
        self.assertEqual(cell.importance.neutron, 1.0)
        self.assertEqual(cell.importance.photon, 1.0)
        self.assertEqual(cell.importance.electron, 0.0)
        problem = self.simple_problem
        cell = problem.cells[1]
        self.assertEqual(cell.importance.neutron, 1.0)
        self.assertEqual(cell.importance.photon, 1.0)

    def test_importance_format_unmutated(self):
        imp = self.importance_problem.cells._importance
        output = imp.format_for_mcnp_input((6, 2, 0))
        print(output)
        self.assertEqual(len(output), 2)
        self.assertEqual("imp:n,p 1 1 1 0 3", output[0])
        self.assertEqual("imp:e   0 0 0 1 2", output[1])

    def test_importance_format_mutated(self):
        problem = copy.deepcopy(self.importance_problem)
        imp = problem.cells._importance
        problem.cells[1].importance.neutron = 0.5
        output = imp.format_for_mcnp_input((6, 2, 0))
        print(output)
        self.assertEqual(len(output), 3)
        self.assertEqual("IMP:N 0.5 1 1 0 3", output[1])

    def test_importance_write_unmutated(self):
        out_file = "test_import_unmute"
        try:
            self.importance_problem.write_to_file(out_file)
            found_np = False
            found_e = False
            with open(out_file, "r") as fh:
                for line in fh:
                    print(line.rstrip())
                    if "imp:n,p 1" in line:
                        found_np = True
                    elif "imp:e" in line:
                        found_e = True
            self.assertTrue(found_np)
            self.assertTrue(found_e)
        finally:
            try:
                os.remove(out_file)
            except FileNotFoundError:
                pass

    def test_importance_write_mutated(self):
        out_file = "test_import_mute"
        problem = copy.deepcopy(self.importance_problem)
        problem.cells[1].importance.neutron = 0.5
        try:
            problem.write_to_file(out_file)
            found_n = False
            found_e = False
            with open(out_file, "r") as fh:
                for line in fh:
                    print(line.rstrip())
                    if "IMP:N 0.5" in line:
                        found_n = True
                    elif "IMP:E" in line:
                        found_e = True
            self.assertTrue(found_n)
            self.assertTrue(found_e)
        finally:
            try:
                os.remove(out_file)
            except FileNotFoundError:
                pass

    def test_importance_write_cell(self):
        out_file = "test_import_cell"
        problem = copy.deepcopy(self.importance_problem)
        problem.print_in_data_block["imp"] = False
        try:
            problem.write_to_file(out_file)
            found_np = False
            found_e = False
            with open(out_file, "r") as fh:
                for line in fh:
                    print(line.rstrip())
                    if "IMP:N,P=1" in line:
                        found_np = True
                    elif "IMP:E=1" in line:
                        found_e = True
            self.assertTrue(found_np)
            self.assertTrue(found_e)
        finally:
            try:
                os.remove(out_file)
            except FileNotFoundError:
                pass

    def test_importance_write_data(self):
        out_file = "test_import_data"
        problem = copy.deepcopy(self.simple_problem)
        problem.print_in_data_block["imp"] = True
        try:
            problem.write_to_file(out_file)
            found_n = False
            found_p = False
            with open(out_file, "r") as fh:
                for line in fh:
                    print(line.rstrip())
                    if "IMP:N 1 2R" in line:
                        found_n = True
                    if "IMP:P 1 0.5" in line:
                        found_p = True
            self.assertTrue(found_n)
            self.assertTrue(found_p)
        finally:
            try:
                os.remove(out_file)
            except FileNotFoundError:
                pass

    def test_write_data_from_lines(self):
        out_file = "test_direct_data"
        problem = copy.deepcopy(self.simple_problem)
        verbatim_line = " ".join(["lorem ipsum dolor sit amet"]*5)
        com = Comment(["c Custom data card passed through directly"])
        user_card = DataCard.fromLines([verbatim_line], comments=[com], verbatim=True)
        problem.append_data_card(user_card)
        try:
            problem.write_to_file(out_file)
            found = False
            with open(out_file, "r") as fh:
                for line in fh:
                    line = line.rstrip()
                    print(line)
                    if line == verbatim_line:
                        found = True
                        break
            self.assertTrue(found)
        finally:
            try:
                os.remove(out_file)
            except FileNotFoundError:
                pass

    def test_set_mode(self):
        problem = copy.deepcopy(self.importance_problem)
        problem.set_mode("e p")
        particles = {Particle.ELECTRON, Particle.PHOTON}
        self.assertEqual(len(problem.mode), 2)
        for part in particles:
            self.assertIn(part, problem.mode)

    def test_set_equal_importance(self):
        problem = copy.deepcopy(self.importance_problem)
        problem.cells.set_equal_importance(0.5, [5])
        for cell in problem.cells:
            for particle in problem.mode:
                if cell.number != 5:
                    print(cell.number, particle)
                    self.assertEqual(cell.importance[particle], 0.5)
        for particle in problem.mode:
            self.assertEqual(problem.cells[5].importance.neutron, 0.0)
        problem.cells.set_equal_importance(0.75, [problem.cells[99]])
        for cell in problem.cells:
            for particle in problem.mode:
                if cell.number != 99:
                    print(cell.number, particle)
                    self.assertEqual(cell.importance[particle], 0.75)
        for particle in problem.mode:
            self.assertEqual(problem.cells[99].importance.neutron, 0.0)
        with self.assertRaises(TypeError):
            problem.cells.set_equal_importance("5", [5])
        with self.assertRaises(ValueError):
            problem.cells.set_equal_importance(-0.5, [5])
        with self.assertRaises(TypeError):
            problem.cells.set_equal_importance(5, "a")
        with self.assertRaises(TypeError):
            problem.cells.set_equal_importance(5, ["a"])

    def test_check_volume_calculated(self):
        self.assertTrue(not self.simple_problem.cells[1].volume_mcnp_calc)

    def test_redundant_volume(self):
        with self.assertRaises(mcnpy.errors.MalformedInputError):
            mcnpy.read_input(
                os.path.join("tests", "inputs", "test_vol_redundant.imcnp")
            )

    def test_delete_vol(self):
        problem = copy.deepcopy(self.simple_problem)
        del problem.cells[1].volume
        self.assertTrue(not problem.cells[1].volume_is_set)

    def test_enable_mcnp_vol_calc(self):
        problem = copy.deepcopy(self.simple_problem)
        problem.cells.allow_mcnp_volume_calc = True
        self.assertTrue(problem.cells.allow_mcnp_volume_calc)
        self.assertNotIn("NO", str(problem.cells._volume))
        problem.cells.allow_mcnp_volume_calc = False
        self.assertIn("NO", str(problem.cells._volume))
        with self.assertRaises(TypeError):
            problem.cells.allow_mcnp_volume_calc = 5

    def test_cell_multi_volume(self):
        in_str = "1 0 -1 VOL=1 VOL 5"
        with self.assertRaises(ValueError):
            cell = mcnpy.Cell(
                Card([in_str], mcnpy.input_parser.block_type.BlockType.CELL)
            )

    def test_importance_end_repeat(self):
        problem = copy.deepcopy(self.simple_problem)
        for cell in problem.cells:
            if cell.number in {99, 5}:
                cell.importance.photon = 1.0
            else:
                cell.importance.photon = 0.0
        problem.print_in_data_block["IMP"] = True
        output = problem.cells._importance.format_for_mcnp_input((6, 2, 0))
        self.assertIn("IMP:P 0 0 0 1 1", output)<|MERGE_RESOLUTION|>--- conflicted
+++ resolved
@@ -4,11 +4,7 @@
 import os
 
 import mcnpy
-<<<<<<< HEAD
-from mcnpy.data_cards import material, thermal_scattering, DataCard
-=======
-from mcnpy.data_cards import material, thermal_scattering, volume
->>>>>>> e56e10db
+from mcnpy.data_cards import material, thermal_scattering, volume, DataCard
 from mcnpy.input_parser.mcnp_input import Card, Comment, Message, Title, ReadCard
 from mcnpy.particle import Particle
 
