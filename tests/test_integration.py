--- conflicted
+++ resolved
@@ -202,18 +202,13 @@
         card = mcnpy.input_parser.mcnp_input.Input([in_str], BT.SURFACE)
         surf = mcnpy.surfaces.surface_builder.surface_builder(card)
         in_str = "M5 6000.70c 1.0"
-<<<<<<< HEAD
         card = mcnpy.input_parser.mcnp_input.Input([in_str], BT.SURFACE)
         mat = mcnpy.data_inputs.material.Material(card, None)
-=======
-        card = mcnpy.input_parser.mcnp_input.Card([in_str], BT.SURFACE)
-        mat = mcnpy.data_cards.material.Material(card, None)
         in_str = "TR1 0 0 1"
-        input = mcnpy.input_parser.mcnp_input.Card([in_str], BT.DATA)
+        input = mcnpy.input_parser.mcnp_input.Input([in_str], BT.DATA)
         transform = mcnpy.data_cards.transform.Transform(input)
         surf.transform = transform
         cell_num = 1000
->>>>>>> f64635a2
         cell = mcnpy.Cell()
         cell.material = mat
         cell.surfaces = [surf]
@@ -225,18 +220,14 @@
         problem.add_cell_children_to_problem()
         self.assertIn(surf, problem.surfaces)
         self.assertIn(mat, problem.materials)
-<<<<<<< HEAD
         self.assertIn(mat, problem.data_inputs)
-=======
-        self.assertIn(mat, problem.data_cards)
         self.assertIn(transform, problem.transforms)
-        self.assertIn(transform, problem.data_cards)
+        self.assertIn(transform, problem.data_inputs)
         for cell_num in [1, cell_num]:
             print(cell_num)
             output = problem.cells[cell_num].format_for_mcnp_input((6, 2, 0))
             print(output)
             self.assertIn("U=350", "\n".join(output))
->>>>>>> f64635a2
 
     def test_problem_mcnp_version_setter(self):
         problem = copy.copy(self.simple_problem)
