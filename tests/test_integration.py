--- conflicted
+++ resolved
@@ -736,7 +736,6 @@
         output = problem.cells._importance.format_for_mcnp_input((6, 2, 0))
         self.assertIn("IMP:P 0 0 0 1 1", output)
 
-<<<<<<< HEAD
     def test_fill_parsing(self):
         problem = self.universe_problem
         answers = [None, np.array([[[1], [0]], [[0], [1]]]), None, 1, 1]
@@ -836,10 +835,9 @@
         self.assertEqual(len(answers), len(list(universe.cells)))
         for cell, answer in zip(universe.cells, answers):
             self.assertEqual(cell.number, answer)
-=======
+    
     def test_data_print_control_str(self):
         self.assertEqual(
             str(self.simple_problem.print_in_data_block),
             "Print data in data block: {'imp': False, 'vol': True}",
-        )
->>>>>>> 93c51646
+        )