--- conflicted
+++ resolved
@@ -434,7 +434,6 @@
 
 
 def test_surface_broken_link():
-<<<<<<< HEAD
     with pytest.raises(montepy.errors.MalformedInputError):
         montepy.read_input(
             "tests/inputs/test_broken_surf_link.imcnp", multi_proc=MULTI_PROC
@@ -464,27 +463,6 @@
         problem = montepy.read_input(
             "tests/inputs/test_broken_complement.imcnp", multi_proc=MULTI_PROC
         )
-=======
-    with pytest.raises(montepy.exceptions.MalformedInputError):
-        montepy.read_input("tests/inputs/test_broken_surf_link.imcnp")
-    with pytest.raises(MalformedInputError):
-        montepy.read_input("tests/inputs/test_broken_transform_link.imcnp")
-
-
-def test_material_broken_link():
-    with pytest.raises(montepy.exceptions.BrokenObjectLinkError):
-        problem = montepy.read_input("tests/inputs/test_broken_mat_link.imcnp")
-
-
-def test_cell_surf_broken_link():
-    with pytest.raises(montepy.exceptions.BrokenObjectLinkError):
-        problem = montepy.read_input("tests/inputs/test_broken_cell_surf_link.imcnp")
-
-
-def test_cell_complement_broken_link():
-    with pytest.raises(montepy.exceptions.BrokenObjectLinkError):
-        problem = montepy.read_input("tests/inputs/test_broken_complement.imcnp")
->>>>>>> ee0275ba
 
 
 def test_cell_card_pass_through(simple_problem):
@@ -789,16 +767,11 @@
 
 
 def test_redundant_volume():
-<<<<<<< HEAD
     with pytest.raises(montepy.errors.MalformedInputError):
         montepy.read_input(
             os.path.join("tests", "inputs", "test_vol_redundant.imcnp"),
             multi_proc=MULTI_PROC,
         )
-=======
-    with pytest.raises(montepy.exceptions.MalformedInputError):
-        montepy.read_input(os.path.join("tests", "inputs", "test_vol_redundant.imcnp"))
->>>>>>> ee0275ba
 
 
 def test_delete_vol(simple_problem):
@@ -1161,13 +1134,8 @@
 
 def test_parsing_error():
     in_file = os.path.join("tests", "inputs", "test_bad_syntax.imcnp")
-<<<<<<< HEAD
     with pytest.raises(montepy.errors.ParsingError):
         problem = montepy.read_input(in_file, multi_proc=MULTI_PROC)
-=======
-    with pytest.raises(montepy.exceptions.ParsingError):
-        problem = montepy.read_input(in_file)
->>>>>>> ee0275ba
 
 
 def test_leading_comments(simple_problem):
