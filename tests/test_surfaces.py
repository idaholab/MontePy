--- conflicted
+++ resolved
@@ -16,73 +16,6 @@
 from montepy.surfaces.surface_type import SurfaceType
 
 
-<<<<<<< HEAD
-class testSurfaces(TestCase):
-    def test_surface_init(self):
-        surf = Surface("1 PZ 0.0")
-        self.assertEqual(surf.number, 1)
-        self.assertEqual(surf.old_number, 1)
-        self.assertEqual(len(surf.surface_constants), 1)
-        self.assertEqual(surf.surface_constants[0], 0.0)
-        self.assertEqual(surf.surface_type, SurfaceType.PZ)
-        self.assertFalse(surf.is_reflecting)
-        self.assertFalse(surf.is_white_boundary)
-        self.assertIsNone(surf.old_transform_number)
-        self.assertIsNone(surf.transform)
-        self.assertIsNone(surf.old_periodic_surface)
-        self.assertIsNone(surf.periodic_surface)
-        # test reflective
-        in_str = "*1 PZ 0.0"
-        card = Input([in_str], BlockType.SURFACE)
-        surf = Surface(card)
-        self.assertTrue(surf.is_reflecting)
-        # test white boundary
-        in_str = "+1 PZ 0.0"
-        card = Input([in_str], BlockType.SURFACE)
-        surf = Surface(card)
-        self.assertTrue(surf.is_white_boundary)
-        # test negative surface
-        with self.assertRaises(MalformedInputError):
-            Surface("-1 PZ 0.0")
-        # test bad surface number
-        with self.assertRaises(MalformedInputError):
-            Surface("foo PZ 0.0")
-
-        # test bad surface type
-        with self.assertRaises(MalformedInputError):
-            in_str = "1 INL 0.0"
-            card = Input([in_str], BlockType.SURFACE)
-            Surface(card)
-
-        # test transform
-        in_str = "1 5 PZ 0"
-        card = Input([in_str], BlockType.SURFACE)
-        surf = Surface(card)
-        self.assertEqual(surf.old_transform_number, 5)
-
-        # test periodic surface
-        in_str = "1 -5 PZ 0"
-        card = Input([in_str], BlockType.SURFACE)
-        surf = Surface(card)
-        self.assertEqual(surf.old_periodic_surface, 5)
-
-        # test transform bad
-        in_str = "1 5foo PZ 0"
-        card = Input([in_str], BlockType.SURFACE)
-        with self.assertRaises(MalformedInputError):
-            Surface(card)
-        with self.assertRaises(MalformedInputError):
-            Surface("+1 PZ foo", jit_parse=False)
-        surf = Surface(number=5)
-        assert surf.number == 5
-        # test surface_type setter
-        surf = Surface(surface_type="cx")
-        assert surf.surface_type == SurfaceType.CX
-        surf = Surface(surface_type=SurfaceType.CX)
-        assert surf.surface_type == SurfaceType.CX
-        with pytest.raises(TypeError):
-            Surface(surface_type=5)
-=======
 def test_surface_init():
     # Test with string
     surf = Surface("1 PZ 0.0")
@@ -136,6 +69,29 @@
     surf = Surface(in_str)
     assert surf.old_periodic_surface == 5
 
+    # test transform bad
+    in_str = "1 5foo PZ 0"
+    card = Input([in_str], BlockType.SURFACE)
+    with pytest.raises(MalformedInputError):
+        Surface(card)
+    with self.assertRaises(MalformedInputError):
+        Surface("+1 PZ foo", jit_parse=False)
+    surf = Surface(number=5)
+    assert surf.number == 5
+    # test surface_type setter
+    surf = Surface(surface_type="cx")
+    assert surf.surface_type == SurfaceType.CX
+    surf = Surface(surface_type=SurfaceType.CX)
+    assert surf.surface_type == SurfaceType.CX
+    with pytest.raises(TypeError):
+        Surface(surface_type=5)
+    with pytest.raises(ValueError):
+        AxisPlane(surface_type="Cx")
+    with pytest.raises(ValueError):
+        CylinderOnAxis(surface_type="px")
+    with pytest.raises(ValueError):
+        CylinderParAxis(surface_type="px")
+
 
 def test_surface_transform_bad():
     in_str = "1 5foo PZ 0"
@@ -211,6 +167,15 @@
     surf.validate()
     # general plane
     surf = GeneralPlane(number=2)
+    with pytest.raises(montepy.exceptions.IllegalState):
+        surf.validate()
+    with pytest.raises(montepy.exceptions.IllegalState):
+        surf.format_for_mcnp_input((6, 2, 0))
+    surf._surface_type = SurfaceType.P
+    with pytest.raises(montepy.exceptions.IllegalState):
+        surf.validate()
+    # general plane
+    surf = GeneralPlane(number=2, jit_parse=False)
     with pytest.raises(montepy.exceptions.IllegalState):
         surf.validate()
     with pytest.raises(montepy.exceptions.IllegalState):
@@ -349,7 +314,6 @@
 def test_axis_plane_init():
     bad_inputs = ["1 P 0.0", "1 PZ 0.0 10.0"]
     for bad_input in bad_inputs:
->>>>>>> 8a0e7afe
         with pytest.raises(ValueError):
             montepy.surfaces.axis_plane.AxisPlane(bad_input)
         with pytest.raises(ValueError):
@@ -362,90 +326,7 @@
     bad_inputs = ["1 P 0.0", "1 CZ 0.0 10.0"]
     for bad_input in bad_inputs:
         with pytest.raises(ValueError):
-<<<<<<< HEAD
-            CylinderParAxis(surface_type="px")
-
-    def test_validator(self):
-        surf = Surface()
-        # TODO is IllegalState or defaults values more desirable?
-        with self.assertRaises(montepy.exceptions.IllegalState):
-            surf.validate()
-        with self.assertRaises(montepy.exceptions.IllegalState):
-            surf.format_for_mcnp_input((6, 2, 0))
-        surf.number = 1
-        with self.assertRaises(montepy.exceptions.IllegalState):
-            surf.validate()
-        # cylinder on axis
-        surf = CylinderOnAxis(number=5)
-        with self.assertRaises(montepy.exceptions.IllegalState):
-            surf.validate()
-        with self.assertRaises(montepy.exceptions.IllegalState):
-            surf.format_for_mcnp_input((6, 2, 0))
-        surf._surface_type = SurfaceType.CX
-        with self.assertRaises(montepy.exceptions.IllegalState):
-            surf.validate()
-        # cylinder par axis
-        surf = CylinderParAxis(number=5)
-        with self.assertRaises(montepy.exceptions.IllegalState):
-            surf.validate()
-        with self.assertRaises(montepy.exceptions.IllegalState):
-            surf.format_for_mcnp_input((6, 2, 0))
-        surf._surface_type = SurfaceType.C_X
-        with self.assertRaises(montepy.exceptions.IllegalState):
-            surf.validate()
-        surf.radius = 5.0
-        with self.assertRaises(montepy.exceptions.IllegalState):
-            surf.validate()
-        # axis plane
-        surf = AxisPlane(number=5)
-        with self.assertRaises(montepy.exceptions.IllegalState):
-            surf.validate()
-        with self.assertRaises(montepy.exceptions.IllegalState):
-            surf.format_for_mcnp_input((6, 2, 0))
-        surf._surface_type = SurfaceType.PX
-        with self.assertRaises(montepy.exceptions.IllegalState):
-            surf.validate()
-        surf.number = 1
-        surf.location = 0.0
-        # ensure that this doesn't raise an error
-        surf.validate()
-        # general plane
-        surf = GeneralPlane(number=2, jit_parse=False)
-        with self.assertRaises(montepy.exceptions.IllegalState):
-            surf.validate()
-        with self.assertRaises(montepy.exceptions.IllegalState):
-            surf.format_for_mcnp_input((6, 2, 0))
-        surf._surface_type = SurfaceType.P
-        with self.assertRaises(montepy.exceptions.IllegalState):
-            surf.validate()
-
-    def test_surface_constants_setter(self):
-        in_str = "1 PZ 0.0"
-        card = Input([in_str], BlockType.SURFACE)
-        surf = Surface(card)
-        surf.surface_constants = [10.0]
-        self.assertEqual(surf.surface_constants[0], 10.0)
-        with self.assertRaises(TypeError):
-            surf.surface_constants = "foo"
-        with self.assertRaises(ValueError):
-            surf.surface_constants = [1, "foo"]
-
-    def test_surface_number_setter(self):
-        in_str = "1 PZ 0.0"
-        card = Input([in_str], BlockType.SURFACE)
-        surf = Surface(card)
-        surf.number = 20
-        self.assertEqual(surf.number, 20)
-        with self.assertRaises(TypeError):
-            surf.number = "foo"
-        with self.assertRaises(ValueError):
-            surf.number = -5
-
-    def test_surface_surface_type_setter(self):
-        surf = montepy.surfaces.parse_surface("1 PZ 0.0")
-=======
             montepy.surfaces.cylinder_on_axis.CylinderOnAxis(bad_input)
->>>>>>> 8a0e7afe
         with pytest.raises(ValueError):
             montepy.surfaces.cylinder_on_axis.CylinderOnAxis(bad_input)
     surf = montepy.surfaces.cylinder_on_axis.CylinderOnAxis(number=5)
@@ -456,165 +337,6 @@
     bad_inputs = ["1 P 0.0", "1 C/Z 0.0"]
     for bad_input in bad_inputs:
         with pytest.raises(ValueError):
-<<<<<<< HEAD
-            surf.surface_type = SurfaceType.CX
-
-    def test_surface_ordering(self):
-        in_str = "1 PZ 0.0"
-        card = Input([in_str], BlockType.SURFACE)
-        surf1 = Surface(card)
-        in_str = "5 PZ 0.0"
-        card = Input([in_str], BlockType.SURFACE)
-        surf2 = Surface(card)
-        sort_list = sorted([surf2, surf1])
-        self.assertEqual(sort_list[0], surf1)
-        self.assertEqual(sort_list[1], surf2)
-
-    def test_surface_format_for_mcnp(self):
-        in_str = "+1 PZ 0.0"
-        card = Input([in_str], BlockType.SURFACE)
-        surf = Surface(card)
-        surf.number = 2
-        answer = "+2 PZ 0.0"
-        self.assertEqual(surf.format_for_mcnp_input((6, 2, 0))[0], answer)
-        in_str = "*1 PZ 0.0"
-        card = Input([in_str], BlockType.SURFACE)
-        surf = Surface(card)
-        surf.number = 2
-        answer = "*2 PZ 0.0"
-        self.assertEqual(surf.format_for_mcnp_input((6, 2, 0))[0], answer)
-        # test input mimicry
-        in_str = "1 PZ 0"
-        card = Input([in_str], BlockType.SURFACE)
-        surf = Surface(card)
-        surf.number = 2
-        answer = "2 PZ 0"
-        self.assertEqual(surf.format_for_mcnp_input((6, 2, 0))[0], answer)
-
-    def test_surface_str(self):
-        in_str = "+1 PZ 0.0"
-        card = Input([in_str], BlockType.SURFACE)
-        surf = Surface(card)
-        self.assertEqual(str(surf), "SURFACE: 1, PZ")
-        self.assertEqual(
-            repr(surf),
-            "SURFACE: 1, PZ, periodic surface: None, transform: None, constants: [0.0]",
-        )
-
-    def test_surface_builder(self):
-        testers = [
-            ("1 PZ 0.0", AxisPlane),
-            ("2 Cx 10.0", CylinderOnAxis),
-            ("3 C/Z 4 3 5", CylinderParAxis),
-            ("6 p 1 2 3 4", GeneralPlane),
-            ("7 so 5", Surface),
-            ("10 C/x 25 0 -5", CylinderParAxis),
-            ("11 c/Y 25 0 -5", CylinderParAxis),
-            ("12 CY 3", CylinderOnAxis),
-            ("13 cz 0", CylinderOnAxis),
-            ("14 px 1.e-3", AxisPlane),
-            ("15 PY .1", AxisPlane),
-        ]
-        for in_str, surf_plane in testers:
-            card = Input([in_str], BlockType.SURFACE)
-            self.assertIsInstance(surface_builder(card), surf_plane)
-
-    def test_axis_plane_init(self):
-        bad_inputs = ["1 P 0.0", "1 PZ 0.0 10.0"]
-        for bad_input in bad_inputs:
-            with self.assertRaises(ValueError):
-                surf = montepy.surfaces.axis_plane.AxisPlane(bad_input, jit_parse=False)
-        surf = montepy.surfaces.axis_plane.AxisPlane(number=5)
-        assert surf.number == 5
-
-    def test_cylinder_on_axis_init(self):
-        bad_inputs = ["1 P 0.0", "1 CZ 0.0 10.0"]
-        for bad_input in bad_inputs:
-            with self.assertRaises(ValueError):
-                surf = montepy.surfaces.cylinder_on_axis.CylinderOnAxis(
-                    bad_input, jit_parse=False
-                )
-        surf = montepy.surfaces.cylinder_on_axis.CylinderOnAxis(number=5)
-        assert surf.number == 5
-
-    def test_cylinder_par_axis_init(self):
-        bad_inputs = ["1 P 0.0", "1 C/Z 0.0"]
-        for bad_input in bad_inputs:
-            with self.assertRaises(ValueError):
-                surf = montepy.surfaces.cylinder_par_axis.CylinderParAxis(
-                    bad_input, jit_parse=False
-                )
-        surf = montepy.surfaces.cylinder_par_axis.CylinderParAxis(number=5)
-        assert surf.number == 5
-
-    def test_gen_plane_init(self):
-        bad_inputs = ["1 PZ 0.0", "1 P 0.0"]
-        for bad_input in bad_inputs:
-            with self.assertRaises(ValueError):
-                surf = montepy.surfaces.general_plane.GeneralPlane(
-                    bad_input, jit_parse=False
-                )
-        surf = montepy.surfaces.general_plane.GeneralPlane(number=5)
-        assert surf.number == 5
-
-    def test_axis_plane_location_setter(self):
-        in_str = "1 PZ 0.0"
-        surf = surface_builder(Input([in_str], BlockType.SURFACE))
-        self.assertEqual(surf.location, 0.0)
-        surf.location = 10.0
-        self.assertEqual(surf.location, 10.0)
-        with self.assertRaises(TypeError):
-            surf.location = "hi"
-
-    def test_general_plane_constants(self):
-        error_inputs = ["16 P 0. 0. 0. 0. 0. 1. 0."]
-        warn_inputs = ["17 p 0. 0. 0. 0. 0. 1. 0. 1. 1. 0. 1. 0."]
-        for error_input in error_inputs:
-            with self.assertRaises(ValueError):
-                surf = montepy.surfaces.general_plane.GeneralPlane(
-                    error_input, jit_parse=False
-                )
-        for warn_input in warn_inputs:
-            with self.assertRaises(SurfaceConstantsWarning):
-                surf = montepy.surfaces.general_plane.GeneralPlane(
-                    warn_input, jit_parse=False
-                )
-
-    def test_cylinder_axis_radius_setter(self):
-        in_str = "1 CZ 5.0"
-        surf = surface_builder(Input([in_str], BlockType.SURFACE))
-        self.assertEqual(surf.radius, 5.0)
-        surf.radius = 3.0
-        self.assertEqual(surf.radius, 3.0)
-        with self.assertRaises(TypeError):
-            surf.radius = "foo"
-        with self.assertRaises(ValueError):
-            surf.radius = -5.0
-
-    def test_cylinder_radius_setter(self):
-        in_str = "1 c/Z 3.0 4.0 5"
-        surf = surface_builder(Input([in_str], BlockType.SURFACE))
-        self.assertEqual(surf.radius, 5.0)
-        surf.radius = 3.0
-        self.assertEqual(surf.radius, 3.0)
-        with self.assertRaises(TypeError):
-            surf.radius = "foo"
-        with self.assertRaises(ValueError):
-            surf.radius = -5.0
-
-    def test_cylinder_location_setter(self):
-        in_str = "1 c/Z 3.0 4.0 5"
-        surf = surface_builder(Input([in_str], BlockType.SURFACE))
-        self.assertEqual(surf.coordinates, (3.0, 4.0))
-        surf.coordinates = [1, 2]
-        self.assertEqual(surf.coordinates, (1, 2))
-        # test wrong type
-        with self.assertRaises(TypeError):
-            surf.coordinates = "fo"
-        # test length issues
-        with self.assertRaises(ValueError):
-            surf.coordinates = [3, 4, 5]
-=======
             montepy.surfaces.cylinder_par_axis.CylinderParAxis(bad_input)
         with pytest.raises(ValueError):
             montepy.surfaces.cylinder_par_axis.CylinderParAxis(
@@ -651,10 +373,10 @@
     warn_inputs = ["17 p 0. 0. 0. 0. 0. 1. 0. 1. 1. 0. 1. 0."]
     for error_input in error_inputs:
         with pytest.raises(ValueError):
-            montepy.surfaces.general_plane.GeneralPlane(error_input)
+            montepy.surfaces.general_plane.GeneralPlane(error_input, jit_parse=False)
     for warn_input in warn_inputs:
         with pytest.raises(SurfaceConstantsWarning):
-            montepy.surfaces.general_plane.GeneralPlane(warn_input)
+            montepy.surfaces.general_plane.GeneralPlane(warn_input, jit_parse=False)
 
 
 def test_cylinder_axis_radius_setter():
@@ -690,7 +412,6 @@
     # test length issues
     with pytest.raises(ValueError):
         surf.coordinates = [3, 4, 5]
->>>>>>> 8a0e7afe
 
 
 @pytest.mark.filterwarnings("ignore")
