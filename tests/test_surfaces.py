# Copyright 2024-2025, Battelle Energy Alliance, LLC All Rights Reserved.
from unittest import TestCase
import pytest

import montepy
from montepy.errors import MalformedInputError
from montepy.input_parser.block_type import BlockType
from montepy.input_parser.mcnp_input import Input
from montepy.surfaces.axis_plane import AxisPlane
from montepy.surfaces.cylinder_on_axis import CylinderOnAxis
from montepy.surfaces.cylinder_par_axis import CylinderParAxis
from montepy.surfaces.general_plane import GeneralPlane
from montepy.surfaces.surface import Surface
from montepy.surfaces.surface_builder import surface_builder
from montepy.surfaces.surface_type import SurfaceType


class testSurfaces(TestCase):
    def test_surface_init(self):
        surf = Surface("1 PZ 0.0")
        self.assertEqual(surf.number, 1)
        self.assertEqual(surf.old_number, 1)
        self.assertEqual(len(surf.surface_constants), 1)
        self.assertEqual(surf.surface_constants[0], 0.0)
        self.assertEqual(surf.surface_type, SurfaceType.PZ)
        self.assertFalse(surf.is_reflecting)
        self.assertFalse(surf.is_white_boundary)
        self.assertIsNone(surf.old_transform_number)
        self.assertIsNone(surf.transform)
        self.assertIsNone(surf.old_periodic_surface)
        self.assertIsNone(surf.periodic_surface)
        # test reflective
        in_str = "*1 PZ 0.0"
        card = Input([in_str], BlockType.SURFACE)
        surf = Surface(card)
        self.assertTrue(surf.is_reflecting)
        # test white boundary
        in_str = "+1 PZ 0.0"
        card = Input([in_str], BlockType.SURFACE)
        surf = Surface(card)
        self.assertTrue(surf.is_white_boundary)
        # test negative surface
        with self.assertRaises(MalformedInputError):
            in_str = "-1 PZ 0.0"
            card = Input([in_str], BlockType.SURFACE)
            Surface(card)
        # test bad surface number
        with self.assertRaises(MalformedInputError):
            in_str = "foo PZ 0.0"
            card = Input([in_str], BlockType.SURFACE)
            Surface(card)

        # test bad surface type
        with self.assertRaises(MalformedInputError):
            in_str = "1 INL 0.0"
            card = Input([in_str], BlockType.SURFACE)
            Surface(card)

        # test transform
        in_str = "1 5 PZ 0"
        card = Input([in_str], BlockType.SURFACE)
        surf = Surface(card)
        self.assertEqual(surf.old_transform_number, 5)

        # test periodic surface
        in_str = "1 -5 PZ 0"
        card = Input([in_str], BlockType.SURFACE)
        surf = Surface(card)
        self.assertEqual(surf.old_periodic_surface, 5)

        # test transform bad
        in_str = "1 5foo PZ 0"
        card = Input([in_str], BlockType.SURFACE)
        with self.assertRaises(MalformedInputError):
            Surface(card)
        in_str = "+1 PZ foo"
        card = Input([in_str], BlockType.SURFACE)
        with self.assertRaises(MalformedInputError):
            Surface(card)
        surf = Surface(number=5)
        assert surf.number == 5

    def test_validator(self):
        surf = Surface()
        with self.assertRaises(montepy.errors.IllegalState):
            surf.validate()
        with self.assertRaises(montepy.errors.IllegalState):
            surf.format_for_mcnp_input((6, 2, 0))
        # cylinder on axis
        surf = CylinderOnAxis()
        with self.assertRaises(montepy.errors.IllegalState):
            surf.validate()
        with self.assertRaises(montepy.errors.IllegalState):
            surf.format_for_mcnp_input((6, 2, 0))
        surf._surface_type = SurfaceType.CX
        with self.assertRaises(montepy.errors.IllegalState):
            surf.validate()
        # cylinder par axis
        surf = CylinderParAxis()
        with self.assertRaises(montepy.errors.IllegalState):
            surf.validate()
        with self.assertRaises(montepy.errors.IllegalState):
            surf.format_for_mcnp_input((6, 2, 0))
        surf._surface_type = SurfaceType.C_X
        with self.assertRaises(montepy.errors.IllegalState):
            surf.validate()
        surf.radius = 5.0
        with self.assertRaises(montepy.errors.IllegalState):
            surf.validate()
        # axis plane
        surf = AxisPlane()
        with self.assertRaises(montepy.errors.IllegalState):
            surf.validate()
        with self.assertRaises(montepy.errors.IllegalState):
            surf.format_for_mcnp_input((6, 2, 0))
        surf._surface_type = SurfaceType.PX
        with self.assertRaises(montepy.errors.IllegalState):
            surf.validate()
        surf.location = 0.0
        # ensure that this doesn't raise an error
        surf.validate()
        # general plane
        surf = GeneralPlane()
        with self.assertRaises(montepy.errors.IllegalState):
            surf.validate()
        with self.assertRaises(montepy.errors.IllegalState):
            surf.format_for_mcnp_input((6, 2, 0))
        surf._surface_type = SurfaceType.P
        with self.assertRaises(montepy.errors.IllegalState):
            surf.validate()

    def test_surface_is_reflecting_setter(self):
        in_str = "1 PZ 0.0"
        card = Input([in_str], BlockType.SURFACE)
        surf = Surface(card)
        surf.is_reflecting = True
        self.assertTrue(surf.is_reflecting)
        self.verify_export(surf)
        with self.assertRaises(TypeError):
            surf.is_reflecting = 1

    def test_surface_is_white_bound_setter(self):
        in_str = "1 PZ 0.0"
        card = Input([in_str], BlockType.SURFACE)
        surf = Surface(card)
        surf.is_white_boundary = True
        self.assertTrue(surf.is_white_boundary)
        self.verify_export(surf)
        with self.assertRaises(TypeError):
            surf.is_white_boundary = 1

    def test_surface_constants_setter(self):
        in_str = "1 PZ 0.0"
        card = Input([in_str], BlockType.SURFACE)
        surf = Surface(card)
        surf.surface_constants = [10.0]
        self.assertEqual(surf.surface_constants[0], 10.0)
        with self.assertRaises(TypeError):
            surf.surface_constants = "foo"
        with self.assertRaises(ValueError):
            surf.surface_constants = [1, "foo"]

    def test_surface_number_setter(self):
        in_str = "1 PZ 0.0"
        card = Input([in_str], BlockType.SURFACE)
        surf = Surface(card)
        surf.number = 20
        self.assertEqual(surf.number, 20)
        with self.assertRaises(TypeError):
            surf.number = "foo"
        with self.assertRaises(ValueError):
            surf.number = -5

    def test_surface_ordering(self):
        in_str = "1 PZ 0.0"
        card = Input([in_str], BlockType.SURFACE)
        surf1 = Surface(card)
        in_str = "5 PZ 0.0"
        card = Input([in_str], BlockType.SURFACE)
        surf2 = Surface(card)
        sort_list = sorted([surf2, surf1])
        self.assertEqual(sort_list[0], surf1)
        self.assertEqual(sort_list[1], surf2)

    def test_surface_format_for_mcnp(self):
        in_str = "+1 PZ 0.0"
        card = Input([in_str], BlockType.SURFACE)
        surf = Surface(card)
        surf.number = 2
        answer = "+2 PZ 0.0"
        self.assertEqual(surf.format_for_mcnp_input((6, 2, 0))[0], answer)
        in_str = "*1 PZ 0.0"
        card = Input([in_str], BlockType.SURFACE)
        surf = Surface(card)
        surf.number = 2
        answer = "*2 PZ 0.0"
        self.assertEqual(surf.format_for_mcnp_input((6, 2, 0))[0], answer)
        # test input mimicry
        in_str = "1 PZ 0"
        card = Input([in_str], BlockType.SURFACE)
        surf = Surface(card)
        surf.number = 2
        answer = "2 PZ 0"
        self.assertEqual(surf.format_for_mcnp_input((6, 2, 0))[0], answer)

    def test_surface_str(self):
        in_str = "+1 PZ 0.0"
        card = Input([in_str], BlockType.SURFACE)
        surf = Surface(card)
        self.assertEqual(str(surf), "SURFACE: 1, PZ")
        self.assertEqual(
            repr(surf),
            "SURFACE: 1, PZ, periodic surface: None, transform: None, constants: [0.0]",
        )

    def test_surface_builder(self):
        testers = [
            ("1 PZ 0.0", AxisPlane),
            ("2 Cx 10.0", CylinderOnAxis),
            ("3 C/Z 4 3 5", CylinderParAxis),
            ("6 p 1 2 3 4", GeneralPlane),
            ("7 so 5", Surface),
            ("10 C/x 25 0 -5", CylinderParAxis),
            ("11 c/Y 25 0 -5", CylinderParAxis),
            ("12 CY 3", CylinderOnAxis),
            ("13 cz 0", CylinderOnAxis),
            ("14 px 1.e-3", AxisPlane),
            ("15 PY .1", AxisPlane),
        ]
        for in_str, surf_plane in testers:
            card = Input([in_str], BlockType.SURFACE)
            self.assertIsInstance(surface_builder(card), surf_plane)

    def test_axis_plane_init(self):
        bad_inputs = ["1 P 0.0", "1 PZ 0.0 10.0"]
        for bad_input in bad_inputs:
            with self.assertRaises(ValueError):
                surf = montepy.surfaces.axis_plane.AxisPlane(
                    Input([bad_input], BlockType.SURFACE)
                )
        surf = montepy.surfaces.axis_plane.AxisPlane(number=5)
        assert surf.number == 5

    def test_cylinder_on_axis_init(self):
        bad_inputs = ["1 P 0.0", "1 CZ 0.0 10.0"]
        for bad_input in bad_inputs:
            with self.assertRaises(ValueError):
                surf = montepy.surfaces.cylinder_on_axis.CylinderOnAxis(
                    Input([bad_input], BlockType.SURFACE)
                )
        surf = montepy.surfaces.cylinder_on_axis.CylinderOnAxis(number=5)
        assert surf.number == 5

    def test_cylinder_par_axis_init(self):
        bad_inputs = ["1 P 0.0", "1 C/Z 0.0"]
        for bad_input in bad_inputs:
            with self.assertRaises(ValueError):
                surf = montepy.surfaces.cylinder_par_axis.CylinderParAxis(
                    Input([bad_input], BlockType.SURFACE)
                )
        surf = montepy.surfaces.cylinder_par_axis.CylinderParAxis(number=5)
        assert surf.number == 5

    def test_gen_plane_init(self):
        bad_inputs = ["1 PZ 0.0", "1 P 0.0"]
        for bad_input in bad_inputs:
            with self.assertRaises(ValueError):
                surf = montepy.surfaces.general_plane.GeneralPlane(
                    Input([bad_input], BlockType.SURFACE)
                )
        surf = montepy.surfaces.general_plane.GeneralPlane(number=5)
        assert surf.number == 5

    def test_axis_plane_location_setter(self):
        in_str = "1 PZ 0.0"
        surf = surface_builder(Input([in_str], BlockType.SURFACE))
        self.assertEqual(surf.location, 0.0)
        surf.location = 10.0
        self.assertEqual(surf.location, 10.0)
        with self.assertRaises(TypeError):
            surf.location = "hi"

    def test_cylinder_axis_radius_setter(self):
        in_str = "1 CZ 5.0"
        surf = surface_builder(Input([in_str], BlockType.SURFACE))
        self.assertEqual(surf.radius, 5.0)
        surf.radius = 3.0
        self.assertEqual(surf.radius, 3.0)
        with self.assertRaises(TypeError):
            surf.radius = "foo"
        with self.assertRaises(ValueError):
            surf.radius = -5.0

    def test_cylinder_radius_setter(self):
        in_str = "1 c/Z 3.0 4.0 5"
        surf = surface_builder(Input([in_str], BlockType.SURFACE))
        self.assertEqual(surf.radius, 5.0)
        surf.radius = 3.0
        self.assertEqual(surf.radius, 3.0)
        with self.assertRaises(TypeError):
            surf.radius = "foo"
        with self.assertRaises(ValueError):
            surf.radius = -5.0

    def test_cylinder_location_setter(self):
        in_str = "1 c/Z 3.0 4.0 5"
        surf = surface_builder(Input([in_str], BlockType.SURFACE))
        self.assertEqual(surf.coordinates, (3.0, 4.0))
        surf.coordinates = [1, 2]
        self.assertEqual(surf.coordinates, (1, 2))
        # test wrong type
        with self.assertRaises(TypeError):
            surf.coordinates = "fo"
        # test length issues
        with self.assertRaises(ValueError):
            surf.coordinates = [3, 4, 5]

<<<<<<< HEAD

@pytest.mark.parametrize(
    "surf_str", ["1 PZ 0.0", "1 SO 1.0", "1 CZ 9.0", "4 C/z 5.0 0 3"]
)
def test_surface_clone(surf_str):
    prob = montepy.MCNP_Problem("")
    surf = surface_builder(surf_str)
    prob.surfaces.append(surf)
    new_surf = surf.clone()
    assert surf.surface_type == new_surf.surface_type
    assert surf.surface_constants == new_surf.surface_constants
=======
    def verify_export(_, surf):
        output = surf.format_for_mcnp_input((6, 3, 0))
        print("Surface output", output)
        new_surf = Surface("\n".join(output))
        assert surf.number == new_surf.number, "Material number not preserved."
        assert len(surf.surface_constants) == len(
            new_surf.surface_constants
        ), "number of surface constants not kept."
        for old_const, new_const in zip(
            surf.surface_constants, new_surf.surface_constants
        ):
            assert old_const == pytest.approx(new_const)
        assert surf.is_reflecting == new_surf.is_reflecting
        assert surf.is_white_boundary == new_surf.is_white_boundary
        if surf.old_periodic_surface:
            assert surf.old_periodic_surface == new_surf.old_periodic_surface
        if surf.old_transform_number:
            assert surf.old_transform_number == new_surf._old_transform_number
>>>>>>> 144edf70
<|MERGE_RESOLUTION|>--- conflicted
+++ resolved
@@ -314,20 +314,7 @@
         # test length issues
         with self.assertRaises(ValueError):
             surf.coordinates = [3, 4, 5]
-
-<<<<<<< HEAD
-
-@pytest.mark.parametrize(
-    "surf_str", ["1 PZ 0.0", "1 SO 1.0", "1 CZ 9.0", "4 C/z 5.0 0 3"]
-)
-def test_surface_clone(surf_str):
-    prob = montepy.MCNP_Problem("")
-    surf = surface_builder(surf_str)
-    prob.surfaces.append(surf)
-    new_surf = surf.clone()
-    assert surf.surface_type == new_surf.surface_type
-    assert surf.surface_constants == new_surf.surface_constants
-=======
+    
     def verify_export(_, surf):
         output = surf.format_for_mcnp_input((6, 3, 0))
         print("Surface output", output)
@@ -346,4 +333,14 @@
             assert surf.old_periodic_surface == new_surf.old_periodic_surface
         if surf.old_transform_number:
             assert surf.old_transform_number == new_surf._old_transform_number
->>>>>>> 144edf70
+
+@pytest.mark.parametrize(
+    "surf_str", ["1 PZ 0.0", "1 SO 1.0", "1 CZ 9.0", "4 C/z 5.0 0 3"]
+)
+def test_surface_clone(surf_str):
+    prob = montepy.MCNP_Problem("")
+    surf = surface_builder(surf_str)
+    prob.surfaces.append(surf)
+    new_surf = surf.clone()
+    assert surf.surface_type == new_surf.surface_type
+    assert surf.surface_constants == new_surf.surface_constants